--- conflicted
+++ resolved
@@ -19,8 +19,7 @@
  * Defines types of [Presentable]s supported by the AEP SDK.
  * Holds the [PresentationEventListener] for the presentation.
  */
-<<<<<<< HEAD
-sealed class Presentation<T : Presentation<T>>(val listener: PresentationEventListener<Presentable<T>>)
+sealed class Presentation<T : Presentation<T>>(val listener: PresentationEventListener<T>)
 
 // ---- Presentation Types ---- //
 
@@ -39,7 +38,4 @@
      * The event handler for the InAppMessage.
      */
     lateinit var eventHandler: InAppMessageEventHandler
-}
-=======
-sealed class Presentation<T : Presentation<T>>(val listener: PresentationEventListener<T>)
->>>>>>> 41fb6b53
+}