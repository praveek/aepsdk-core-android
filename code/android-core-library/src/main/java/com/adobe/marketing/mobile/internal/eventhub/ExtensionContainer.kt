/*
  Copyright 2022 Adobe. All rights reserved.
  This file is licensed to you under the Apache License, Version 2.0 (the "License");
  you may not use this file except in compliance with the License. You may obtain a copy
  of the License at http://www.apache.org/licenses/LICENSE-2.0
  Unless required by applicable law or agreed to in writing, software distributed under
  the License is distributed on an "AS IS" BASIS, WITHOUT WARRANTIES OR REPRESENTATIONS
  OF ANY KIND, either express or implied. See the License for the specific language
  governing permissions and limitations under the License.
 */

@file:Suppress("DEPRECATION")

package com.adobe.marketing.mobile.internal.eventhub

import com.adobe.marketing.mobile.Event
import com.adobe.marketing.mobile.EventSource
import com.adobe.marketing.mobile.EventType
import com.adobe.marketing.mobile.Extension
import com.adobe.marketing.mobile.ExtensionApi
import com.adobe.marketing.mobile.ExtensionError
import com.adobe.marketing.mobile.ExtensionErrorCallback
import com.adobe.marketing.mobile.ExtensionEventListener
import com.adobe.marketing.mobile.ExtensionListener
import com.adobe.marketing.mobile.ExtensionUnexpectedError
import com.adobe.marketing.mobile.LoggingMode
import com.adobe.marketing.mobile.MobileCore
import com.adobe.marketing.mobile.SharedStateResolution
import com.adobe.marketing.mobile.SharedStateResolver
import com.adobe.marketing.mobile.SharedStateResult
import com.adobe.marketing.mobile.internal.eventhub.history.EventHistoryRequest
import com.adobe.marketing.mobile.internal.eventhub.history.EventHistoryResultHandler
import com.adobe.marketing.mobile.util.SerialWorkDispatcher
import java.util.concurrent.ConcurrentHashMap
import java.util.concurrent.ConcurrentLinkedQueue
import java.util.concurrent.ExecutorService

internal class ExtensionContainer constructor(
    private val extensionClass: Class<out Extension>,
    private val taskExecutor: ExecutorService,
    callback: (EventHubError) -> Unit
) : ExtensionApi() {

    companion object {
        const val LOG_TAG = "ExtensionContainer"
    }

    var sharedStateName: String? = null
        private set

    var friendlyName: String? = null
        private set

    var version: String? = null
        private set

    var metadata: Map<String, String>? = null
        private set

    var lastProcessedEvent: Event? = null
        private set

    var extension: Extension? = null
        private set

    private var sharedStateManagers: Map<SharedStateType, SharedStateManager>? = null
    private val eventListeners: ConcurrentLinkedQueue<ExtensionListenerContainer> =
        ConcurrentLinkedQueue()

    // Event Resolver mapping to support legacy shared state APIs.
    private val eventStandardResolverMapping = ConcurrentHashMap<String, SharedStateResolver>()
    private val eventXDMResolverMapping = ConcurrentHashMap<String, SharedStateResolver>()

    /**
     * Implementation of [SerialWorkDispatcher.WorkHandler] that is responsible for dispatching
     * an [Event] "e". Dispatch is regarded complete when [SerialWorkDispatcher.WorkHandler.doWork] finishes for "e".
     */
    private val dispatchJob: SerialWorkDispatcher.WorkHandler<Event> =
        SerialWorkDispatcher.WorkHandler { event ->
            if (extension?.readyForEvent(event) != true) {
                return@WorkHandler
            }

            eventListeners.forEach {
                if (it.shouldNotify(event)) {
                    it.notify(event)
                }
            }

            lastProcessedEvent = event
        }

    val eventProcessor: SerialWorkDispatcher<Event> =
        SerialWorkDispatcher(extensionClass.extensionTypeName, dispatchJob)

    init {
        taskExecutor.submit {
            val extension = extensionClass.initWith(this)
            if (extension == null) {
                callback(EventHubError.ExtensionInitializationFailure)
                return@submit
            }

            val extensionName = extension.extensionName
            if (extensionName.isNullOrBlank()) {
                callback(EventHubError.InvalidExtensionName)
                extension.onExtensionUnexpectedError(ExtensionUnexpectedError(ExtensionError.BAD_NAME))
                return@submit
            }

            this.extension = extension
            sharedStateName = extensionName
            friendlyName = extension.extensionFriendlyName
            version = extension.extensionVersion
            metadata = extension.extensionMetadata

            sharedStateManagers = mapOf(
                SharedStateType.XDM to SharedStateManager(extensionName),
                SharedStateType.STANDARD to SharedStateManager(extensionName)
            )

            callback(EventHubError.None)

            // Notify that the extension is registered
            extension.onExtensionRegistered()

            // Start event processor now as extensions can add event listeners onRegistered() callback
            eventProcessor.start()
        }
    }

    fun shutdown() {
        taskExecutor.run {
            eventProcessor.shutdown()
            extension?.onExtensionUnregistered()
        }
    }

    /**
     * Returns instance of [SharedStateManager] for [SharedStateType]
     */
    fun getSharedStateManager(type: SharedStateType): SharedStateManager? {
        return sharedStateManagers?.get(type)
    }

    private fun getTag(): String {
        if (extension == null) {
            return LOG_TAG
        }
        return "$sharedStateName-$version"
    }

    // Override ExtensionApi Methods
    override fun registerEventListener(
        eventType: String?,
        eventSource: String?,
        eventListener: ExtensionEventListener?
    ) {

        if (eventType == null) {
            MobileCore.log(
                LoggingMode.WARNING, getTag(),
                "'registerEventListener' failed as event type is null"
            )
            return
        }
        if (eventSource == null) {
            MobileCore.log(
                LoggingMode.WARNING, getTag(),
                "'registerEventListener' failed as event source is null"
            )
            return
        }
        if (eventListener == null) {
            MobileCore.log(
                LoggingMode.WARNING, getTag(),
                "'registerEventListener' failed as event listener is null"
            )
            return
        }

        eventListeners.add(ExtensionListenerContainer(eventType, eventSource, eventListener))
    }

    override fun dispatch(
        event: Event?
    ) {
        if (event == null) {
            MobileCore.log(
                LoggingMode.WARNING, getTag(),
                "'dispatch' failed as event is null"
            )
            return
        }
        EventHub.shared.dispatch(event)
    }

    override fun startEvents() {
        eventProcessor.resume()
    }

    override fun stopEvents() {
        eventProcessor.pause()
    }

    override fun createSharedState(
        state: MutableMap<String, Any?>?,
        event: Event?
    ): Boolean {
        val sharedStateName = this.sharedStateName ?: run {
            MobileCore.log(
                LoggingMode.WARNING,
                getTag(),
                "ExtensionContainer is not fully initialized. createSharedState should not be called from Extension constructor"
            )
            return false
        }

        return EventHub.shared.createSharedState(
            SharedStateType.STANDARD,
            sharedStateName,
            state,
            event
        )
    }

    override fun createPendingSharedState(
        event: Event?
    ): SharedStateResolver? {
        val sharedStateName = this.sharedStateName ?: run {
            MobileCore.log(
                LoggingMode.WARNING,
                getTag(),
                "ExtensionContainer is not fully initialized. createPendingSharedState should not be called from 'Extension' constructor"
            )
            return null
        }

        return EventHub.shared.createPendingSharedState(
            SharedStateType.STANDARD,
            sharedStateName,
            event
        )
    }

    override fun getSharedState(
        extensionName: String?,
        event: Event?,
        barrier: Boolean,
        resolution: SharedStateResolution?
    ): SharedStateResult? {

        val extensionName = extensionName ?: run {
            MobileCore.log(
                LoggingMode.WARNING,
                getTag(),
                "getSharedState failed as extensionName is null."
            )
            return null
        }

<<<<<<< HEAD
        return EventHub.shared.getSharedState(SharedStateType.STANDARD, extensionName, event, barrier, resolution ?: SharedStateResolution.ANY)
=======
        return EventHub.shared.getSharedState(
            SharedStateType.STANDARD,
            extensionName,
            event,
            barrier,
            resolution ?: SharedStateResolution.ANY
        )
>>>>>>> 22d46bfc
    }

    override fun createXDMSharedState(
        state: MutableMap<String, Any?>?,
        event: Event?
    ): Boolean {
        val sharedStateName = this.sharedStateName ?: run {
            MobileCore.log(
                LoggingMode.WARNING,
                getTag(),
                "ExtensionContainer is not fully initialized. createXDMSharedState should not be called from Extension constructor"
            )
            return false
        }

        return EventHub.shared.createSharedState(SharedStateType.XDM, sharedStateName, state, event)
    }

    override fun createPendingXDMSharedState(
        event: Event?
    ): SharedStateResolver? {
        val sharedStateName = this.sharedStateName ?: run {
            MobileCore.log(
                LoggingMode.WARNING,
                getTag(),
                "ExtensionContainer is not fully initialized. createPendingXDMSharedState should not be called from 'Extension' constructor"
            )
            return null
        }

        return EventHub.shared.createPendingSharedState(SharedStateType.XDM, sharedStateName, event)
    }

    override fun getXDMSharedState(
        extensionName: String?,
        event: Event?,
        barrier: Boolean,
        resolution: SharedStateResolution?
    ): SharedStateResult? {
        val extensionName = extensionName ?: run {
            MobileCore.log(
                LoggingMode.WARNING,
                getTag(),
                "getXDMSharedState failed as extensionName is null."
            )
            return null
        }

<<<<<<< HEAD
        return EventHub.shared.getSharedState(SharedStateType.XDM, extensionName, event, barrier, resolution ?: SharedStateResolution.ANY)
=======
        return EventHub.shared.getSharedState(
            SharedStateType.XDM,
            extensionName,
            event,
            barrier,
            resolution ?: SharedStateResolution.ANY
        )
>>>>>>> 22d46bfc
    }

    override fun unregisterExtension() {
        EventHub.shared.unregisterExtension(extensionClass) {}
    }

    // Deprecated ExtensionApi methods
    override fun setSharedEventState(
        state: MutableMap<String, Any?>?,
        event: Event?,
        errorCallback: ExtensionErrorCallback<ExtensionError>?,
    ): Boolean {
        return setSharedEventStateCommon(
            SharedStateType.STANDARD,
            eventStandardResolverMapping,
            state,
            event,
            errorCallback
        )
    }

    override fun setXDMSharedEventState(
        state: MutableMap<String, Any?>?,
        event: Event?,
        errorCallback: ExtensionErrorCallback<ExtensionError>?,
    ): Boolean {
        return setSharedEventStateCommon(
            SharedStateType.XDM,
            eventXDMResolverMapping,
            state,
            event,
            errorCallback
        )
    }

    private fun setSharedEventStateCommon(
        sharedStateType: SharedStateType,
        eventResolverMap: ConcurrentHashMap<String, SharedStateResolver>,
        state: MutableMap<String, Any?>?,
        event: Event?,
        errorCallback: ExtensionErrorCallback<ExtensionError>?
    ): Boolean {
        val sharedStateName = this.sharedStateName ?: run {
            MobileCore.log(
                LoggingMode.WARNING,
                getTag(),
                "ExtensionContainer is not fully initialized. setSharedEventState/setXDMSharedEventState should not be called from Extension constructor"
            )
            errorCallback?.error(ExtensionError.UNEXPECTED_ERROR)
            return false
        }

        val isPendingSharedState = (state == null)
        if (isPendingSharedState) {
            // With older APIs, it is not possible to consistently resolve pending shared state if event is null. Ignore the case.
            if (event == null) {
                errorCallback?.error(ExtensionError.UNEXPECTED_ERROR)
                return false
            } else {
                val resolver = EventHub.shared.createPendingSharedState(
                    sharedStateType,
                    sharedStateName,
                    event
                )
                // Created pending shared state, map the reference to event so that we can resolve during later call.
                resolver?.let {
                    eventResolverMap[event.uniqueIdentifier] = it
                    return true
                } ?: run {
                    // Create pending shared state failed, notify the error.
                    errorCallback?.error(ExtensionError.UNEXPECTED_ERROR)
                    return false
                }
            }
        } else {
            // If pending shared state was set earlier for this event, resolve using stored resolver.
            val resolver = if (event != null) {
                eventResolverMap.remove(event.uniqueIdentifier)
            } else null

            resolver?.let {
                it.resolve(state)
                return true
            } ?: run {
                // Create shared state if no resolver is present for event.
                return EventHub.shared.createSharedState(
                    sharedStateType,
                    sharedStateName,
                    state,
                    event
                )
            }
        }
    }

    override fun getSharedEventState(
        stateName: String?,
        event: Event?,
        errorCallback: ExtensionErrorCallback<ExtensionError>?,
    ): MutableMap<String, Any>? {
        return getSharedState(stateName, event, true, SharedStateResolution.ANY)?.value
    }

    override fun getXDMSharedEventState(
        stateName: String?,
        event: Event?,
        errorCallback: ExtensionErrorCallback<ExtensionError>?,
    ): MutableMap<String, Any>? {
        return getXDMSharedState(stateName, event, true, SharedStateResolution.ANY)?.value
    }

    override fun clearSharedEventStates(errorCallback: ExtensionErrorCallback<ExtensionError>?): Boolean {
        val sharedStateName = this.sharedStateName ?: run {
            MobileCore.log(
                LoggingMode.ERROR,
                LOG_TAG,
                "ExtensionContainer is not fully initialized. clearSharedEventStates should not be called from 'Extension' constructor"
            )
            return false
        }
        return EventHub.shared.clearSharedState(SharedStateType.STANDARD, sharedStateName)
    }

    override fun clearXDMSharedEventStates(errorCallback: ExtensionErrorCallback<ExtensionError>?): Boolean {
        val sharedStateName = this.sharedStateName ?: run {
            MobileCore.log(
                LoggingMode.ERROR,
                LOG_TAG,
                "ExtensionContainer is not fully initialized. clearXDMSharedEventStates should not be called from 'Extension' constructor"
            )
            return false
        }
        return EventHub.shared.clearSharedState(SharedStateType.XDM, sharedStateName)
    }

    override fun <T : ExtensionListener> registerEventListener(
        eventType: String?,
        eventSource: String?,
        extensionListenerClass: Class<T>?,
        errorCallback: ExtensionErrorCallback<ExtensionError>?,
    ): Boolean {
        val extensionListener = extensionListenerClass?.initWith(this, eventType, eventSource)
        if (extensionListener == null || eventType == null || eventSource == null) {
            errorCallback?.error(ExtensionError.UNEXPECTED_ERROR)
            return false
        }

        registerEventListener(eventType, eventSource) { extensionListener.hear(it) }
        return true
    }

    override fun <T : ExtensionListener> registerWildcardListener(
        extensionListenerClass: Class<T>?,
        errorCallback: ExtensionErrorCallback<ExtensionError>?,
    ): Boolean {
        val extensionListener =
            extensionListenerClass?.initWith(this, EventType.WILDCARD, EventSource.WILDCARD)
        if (extensionListener == null) {
            errorCallback?.error(ExtensionError.UNEXPECTED_ERROR)
            return false
        }
        registerEventListener(
            EventType.WILDCARD,
            EventSource.WILDCARD
        ) { extensionListener.hear(it) }
        return true
    }

    override fun getHistoricalEvents(
        eventHistoryRequests: Array<out EventHistoryRequest>?,
        enforceOrder: Boolean,
        handler: EventHistoryResultHandler<Int>?
    ) {
        EventHub.shared.eventHistory?.getEvents(eventHistoryRequests, enforceOrder, handler)
    }
}<|MERGE_RESOLUTION|>--- conflicted
+++ resolved
@@ -259,9 +259,6 @@
             return null
         }
 
-<<<<<<< HEAD
-        return EventHub.shared.getSharedState(SharedStateType.STANDARD, extensionName, event, barrier, resolution ?: SharedStateResolution.ANY)
-=======
         return EventHub.shared.getSharedState(
             SharedStateType.STANDARD,
             extensionName,
@@ -269,7 +266,6 @@
             barrier,
             resolution ?: SharedStateResolution.ANY
         )
->>>>>>> 22d46bfc
     }
 
     override fun createXDMSharedState(
@@ -318,9 +314,6 @@
             return null
         }
 
-<<<<<<< HEAD
-        return EventHub.shared.getSharedState(SharedStateType.XDM, extensionName, event, barrier, resolution ?: SharedStateResolution.ANY)
-=======
         return EventHub.shared.getSharedState(
             SharedStateType.XDM,
             extensionName,
@@ -328,7 +321,6 @@
             barrier,
             resolution ?: SharedStateResolution.ANY
         )
->>>>>>> 22d46bfc
     }
 
     override fun unregisterExtension() {
