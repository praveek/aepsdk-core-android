--- conflicted
+++ resolved
@@ -11,40 +11,37 @@
 
 package com.adobe.marketing.mobile;
 
-import static org.junit.Assert.assertEquals;
-import static org.junit.Assert.assertFalse;
-import static org.junit.Assert.assertNotNull;
-import static org.junit.Assert.assertNull;
-import static org.junit.Assert.assertTrue;
-
-import android.support.test.runner.AndroidJUnit4;
-
 import org.junit.After;
 import org.junit.Before;
 import org.junit.Ignore;
 import org.junit.Test;
 import org.junit.runner.RunWith;
 
-<<<<<<< HEAD
-=======
 import androidx.test.ext.junit.runners.AndroidJUnit4;
 
->>>>>>> 58588473
 import java.util.ArrayList;
 import java.util.HashMap;
 import java.util.List;
 import java.util.Map;
+
+
 import java.util.concurrent.ConcurrentLinkedQueue;
 import java.util.concurrent.CountDownLatch;
 import java.util.concurrent.ExecutorService;
 import java.util.concurrent.Executors;
 import java.util.concurrent.TimeUnit;
 
+import static org.junit.Assert.assertNotNull;
+import static org.junit.Assert.assertEquals;
+import static org.junit.Assert.assertFalse;
+import static org.junit.Assert.assertNull;
+import static org.junit.Assert.assertTrue;
+
 /**
  * Class {@link AndroidThirdPartyExtensionsFunctionalTests} that defines all the necessary test cases to test a third party extension  {@link TestableExtension} that extends {@link ExtensionListener} class of the Adobe Experience Platform SDK.
- * <p>
+ *
  * This covers all the test cases listed in the document to run as part of the CI build system.
- * <p>
+ *
  * https://wiki.corp.adobe.com/pages/viewpage.action?spaceKey=adms&title=Mobile+SDK+v5+Extensions+Module+Test+Plan
  *
  * @author Adobe
@@ -54,7 +51,6 @@
 @RunWith(AndroidJUnit4.class)
 public class AndroidThirdPartyExtensionsFunctionalTests extends AbstractE2ETest {
 
-<<<<<<< HEAD
     private static final String LOG_TAG = AndroidThirdPartyExtensionsFunctionalTests.class.getSimpleName();
 
     private TestHelper testHelper = new TestHelper();
@@ -120,7 +116,7 @@
         customElement.put("customString", "string1");
         customElement.put("customNull", null);
         customElement.put("customBoolean", true);
-        customElement.put("customList", customListenerTypes);
+        //customElement.put("customList", customListenerTypes);
         customElement.put("customDouble", new Double(3.14));
         customElement.put("customMap", subEventData);
         Map<String, Object> customData = new HashMap<String, Object>();
@@ -342,7 +338,7 @@
         // setup
         String extensionName = "ThirdPartyExtension07";
         // test
-        CreateExtensionResponse returnStatus = extensionTestingHelper.registerExtension(extensionName, customListenerTypes);
+        CreateExtensionResponse returnStatus = extensionTestingHelper.registerExtension(extensionName,  customListenerTypes);
         EventListener eventListener = extensionTestingHelper.getListenerInstance(extensionName, customListenerTypes.get(0));
         // verify
         assertNull(returnStatus.extensionUnexpectedError);
@@ -417,7 +413,7 @@
     public void testDispatchEvent_whenCustomEvent_returnsTrue() {
 
         // setup
-        ListenerType listenerType = customListenerTypes.get(0);
+        ListenerType listenerType =  customListenerTypes.get(0);
         // test
         boolean dispatchStatus = extensionTestingHelper.dispatchAnEvent(listenerType, eventData);
         // verify
@@ -436,7 +432,7 @@
         TestableListener eventListener = (TestableListener) extensionTestingHelper.getListenerInstance(extensionName,
                 customListenerTypes.get(0));
         eventListener.setDispatchBehavior("doDispatchResponseEvent");
-        ListenerType listenerType = customListenerTypes.get(0);
+        ListenerType listenerType =  customListenerTypes.get(0);
         // test
         Event responseEvent = new Event.Builder("DispatchedEvent", listenerType.eventType,
                 listenerType.eventSource).setEventData(eventData).build();
@@ -444,7 +440,7 @@
         final CountDownLatch latch = new CountDownLatch(1);
         AdobeCallback dispatchCallback = new AdobeCallback<Event>() {
             @Override
-            public void call(Event value) {
+            public void call(Event value)  {
                 result.add(value);
                 latch.countDown();
             }
@@ -458,10 +454,12 @@
         assertEquals(pairedEventData, result.get(0).getEventData());
     }
 
+    // TODO uncomment after Configuration refactor
     // Test Case No : 15, 17 & 36
     // Get Shared Event State Owned By A Configuration Event using getSharedEventState API
     // with the extension name as the stateowner like
     // com.adobe.module.identity, com.adobe.module.configuration
+    @Ignore
     @Test
     public void testGetSharedEventState_whenConfigEvent_returnsAppropriateSharedState() {
 
@@ -615,7 +613,7 @@
     public void testCopyEvent_whenCopied_returnsTheCopiedEvent() {
 
         // setup
-        ListenerType listenerType = customListenerTypes.get(0);
+        ListenerType listenerType =  customListenerTypes.get(0);
         Event event = new Event.Builder("DispatchedEvent", listenerType.eventType,
                 listenerType.eventSource).setEventData(eventData).build();
         // setup
@@ -921,7 +919,7 @@
         // setup
         String extensionName = "ThirdPartyExtension31c";
         Map<String, Object> testEventData = new HashMap<String, Object>();
-        testEventData.put("customShort", (short) 300);
+        testEventData.put("customShort", (short)300);
         // test
         CreateExtensionResponse returnStatus = extensionTestingHelper.registerExtension(extensionName,
                 identityListenerTypes);
@@ -967,7 +965,7 @@
         TestableListener eventListener = (TestableListener) extensionTestingHelper.getListenerInstance(extensionName,
                 customListenerTypes.get(0));
         eventListener.setDispatchBehavior("doDispatchResponseEventWithNullEvent");
-        ListenerType listenerType = customListenerTypes.get(0);
+        ListenerType listenerType =  customListenerTypes.get(0);
         // test
         Event responseEvent = new Event.Builder("DispatchedEvent", listenerType.eventType,
                 listenerType.eventSource).setEventData(eventData).build();
@@ -975,7 +973,7 @@
         final CountDownLatch latch = new CountDownLatch(1);
         AdobeCallback dispatchCallback = new AdobeCallback<Event>() {
             @Override
-            public void call(Event value) {
+            public void call(Event value)  {
                 result.add(value);
                 latch.countDown();
             }
@@ -1000,7 +998,7 @@
         CreateExtensionResponse returnStatus = extensionTestingHelper.registerExtension(extensionName, customListenerTypes);
         TestableExtension testableExtension = (TestableExtension)
                 extensionTestingHelper.getExtensionInstance(extensionName);
-        ListenerType listenerType = customListenerTypes.get(0);
+        ListenerType listenerType =  customListenerTypes.get(0);
         Event event = new Event.Builder("DispatchedEvent", listenerType.eventType,
                 listenerType.eventSource).setEventData(eventData).build();
 
@@ -1067,7 +1065,7 @@
         additionalContextData.put("customKey", "value");
         MobileCore.trackAction("eventDispatched", additionalContextData);
         asyncHelper.waitForAppThreads(500, true);
-        Event eventHeard = extensionTestingHelper.getLastEventHeardByListener(extensionName, analyticsListenerTypes.get(4));
+        Event    eventHeard = extensionTestingHelper.getLastEventHeardByListener(extensionName, analyticsListenerTypes.get(4));
         // verify
         assertEquals("eventDispatched", eventHeard.getEventData().get("action"));
         assertEquals(eventHeard.getEventData().get("contextdata"), additionalContextData);
@@ -1096,14 +1094,13 @@
         additionalContextData.put("customKey", "value");
         MobileCore.trackState("trackState", additionalContextData);
         asyncHelper.waitForAppThreads(500, true);
-        Event eventHeard = extensionTestingHelper.getLastEventHeardByListener(extensionName, analyticsListenerTypes.get(4));
+        Event    eventHeard = extensionTestingHelper.getLastEventHeardByListener(extensionName, analyticsListenerTypes.get(4));
         // verify
         assertEquals("trackState", eventHeard.getEventData().get("state"));
         assertEquals(additionalContextData, eventHeard.getEventData().get("contextdata"));
         assertTrue(eventHeard.getEventSource().getName().equalsIgnoreCase(analyticsListenerTypes.get(4).eventSource));
         assertTrue(eventHeard.getEventType().getName().equalsIgnoreCase(analyticsListenerTypes.get(4).eventType));
     }
-
     // Test Case No : 38b
     // Dispatch different types of Analytics Events and
     // Confirm if they are all received by the appropriate listeners registered.
@@ -1220,7 +1217,7 @@
         final CountDownLatch latch = new CountDownLatch(1);
         AdobeCallback dispatchCallback = new AdobeCallback<Event>() {
             @Override
-            public void call(Event value) {
+            public void call(Event value)  {
                 result.add(value);
                 latch.countDown();
             }
@@ -1362,7 +1359,7 @@
         assertTrue(extensionTestingHelper.isRegistered(extensionName));
         assertNotNull(testableExtension);
 
-        ListenerType listenerType = customListenerTypes.get(0);
+        ListenerType listenerType =  customListenerTypes.get(0);
         Event event = new Event.Builder("DispatchedEvent", listenerType.eventType,
                 listenerType.eventSource).setEventData(eventData).build();
 
@@ -1450,1406 +1447,5 @@
         assertNull(customSharedState);
         assertNull(extenError[0]);
     }
-=======
-	private static final String LOG_TAG = AndroidThirdPartyExtensionsFunctionalTests.class.getSimpleName();
-
-	private TestHelper testHelper = new TestHelper();
-	private ExtensionTestingHelper extensionTestingHelper = new ExtensionTestingHelper();
-	private AsyncHelper asyncHelper = new AsyncHelper();
-
-	private List<ListenerType> configListenerTypes = new ArrayList<ListenerType>();
-	private List<ListenerType> identityListenerTypes = new ArrayList<ListenerType>();
-	private List<ListenerType> customListenerTypes = new ArrayList<ListenerType>();
-	private List<ListenerType> analyticsListenerTypes = new ArrayList<ListenerType>();
-	private List<ListenerType> wildcardListener = new ArrayList<ListenerType>();
-
-	static final String CONFIGURATION_SHARED_STATE = "com.adobe.module.configuration";
-	static final String EVENT_SOURCE_SHARED_STATE = "com.adobe.eventSource.sharedstate";
-	static final String EVENT_TYPE_CONFIGURATION = "com.adobe.eventType.configuration";
-
-	private final Object executorMutex = new Object();
-	private ExecutorService executor;
-	private ConcurrentLinkedQueue<Event> unprocessedEvents;
-	private long noProcessedEvents;
-
-	private Map<String, Object> eventData = new HashMap<String, Object>();
-	Map<String, Object> subEventData = new HashMap<String, Object>();
-	Map<String, Object> pairedEventData = new HashMap<String, Object>();
-	ExtensionError extensionError;
-	Map<String, Object> configMap = new HashMap<String, Object>();
-
-	@Before
-	public void setUp() {
-		super.setUp();
-		testHelper.cleanCache(defaultContext);
-		MobileCore.setLogLevel(LoggingMode.DEBUG);
-		MobileCore.start(null);
-		testableNetworkService.resetTestableNetworkService();
-
-		configListenerTypes.add(new ListenerType("com.adobe.eventType.configuration", "com.adobe.eventSource.responseContent"));
-		configListenerTypes.add(new ListenerType("com.adobe.eventType.configuration", "com.adobe.eventSource.requestContent"));
-
-		identityListenerTypes.add(new ListenerType("com.adobe.eventType.identity", "com.adobe.eventSource.requestIdentity"));
-		identityListenerTypes.add(new ListenerType("com.adobe.eventType.identity", "com.adobe.eventSource.responseIdentity"));
-
-		analyticsListenerTypes.add(new ListenerType("com.adobe.eventType.analytics", "com.adobe.eventSource.requestContent"));
-		analyticsListenerTypes.add(new ListenerType("com.adobe.eventType.analytics", "com.adobe.eventSource.requestIdentity"));
-		analyticsListenerTypes.add(new ListenerType("com.adobe.eventType.analytics", "com.adobe.eventSource.responseContent"));
-		analyticsListenerTypes.add(new ListenerType("com.adobe.eventType.analytics", "com.adobe.eventSource.responseIdentity"));
-		analyticsListenerTypes.add(new ListenerType("com.adobe.eventType.generic.track",
-								   "com.adobe.eventSource.requestContent"));
-
-		wildcardListener.add(new ListenerType("com.adobe.eventtype._wildcard_", "com.adobe.eventsource._wildcard_"));
-
-		customListenerTypes.add(new ListenerType("com.example.testable.custom", "com.example.testable.request"));
-
-		subEventData.put("key0", "value0");
-		subEventData.put("key1", "value1");
-		subEventData.put("key2", "value2");
-		Map<String, Object> customElement = new HashMap<String, Object>();
-		//    customElement.put("customByte", (byte)127);
-		//    customElement.put("customFloat", new Float(3.14));
-		//    customElement.put("customShort", (short)300);
-		customElement.put("customInt", new Integer(123));
-		customElement.put("customLong", (long) 300);
-		customElement.put("customChar", 'c');
-		customElement.put("customString", "string1");
-		customElement.put("customNull", null);
-		customElement.put("customBoolean", true);
-		//customElement.put("customList", customListenerTypes);
-		customElement.put("customDouble", new Double(3.14));
-		customElement.put("customMap", subEventData);
-		Map<String, Object> customData = new HashMap<String, Object>();
-		customData.put("customElement", customElement);
-		eventData.put("customData", customData);
-
-		pairedEventData.put("ResponseKey1", "ResponseData1");
-		pairedEventData.put("ResponseKey2", "ResponseData2");
-		pairedEventData.put("ResponseKey3", "ResponseData3");
-	}
-
-	@After
-	public void tearDown() {
-		asyncHelper.waitForAppThreads(500, true);
-		super.tearDown();
-	}
-
-	public void updateConfiguration() {
-		configMap.put("build.environment", "dev");
-		configMap.put("myExtension.server", "mydomain.dev.com");
-		configMap.put("global.privacy", "optedin");
-		configMap.put("experienceCloud.org", "972C898555E9F7BC7F000101@AdobeOrg");
-		configMap.put("analytics.server", "obumobile5.sc.omtrdc.net");
-		configMap.put("analytics.rsids", "mobile5the.v5.show");
-		configMap.put("analytics.offlineEnabled", true);
-		configMap.put("analytics.referrerTimeout", 15);
-		configMap.put("analytics.backdatePreviousSessionInfo", true);
-		configMap.put("identity.adidEnabled", true);
-		configMap.put("acquisition.server", "c00.adobe.com");
-		configMap.put("rules.url", "https://s3.amazonaws.com/ams-qe/ios-sdk-test-app-rules.zip");
-		configMap.put("target.clientCode", "yourclientcode");
-		configMap.put("target.timeout", 5);
-		configMap.put("audience.server", "omniture.demdex.net");
-		configMap.put("audience.timeout", 5);
-		configMap.put("analytics.aamForwardingEnabled", false);
-		configMap.put("analytics.batchLimit", 0);
-		configMap.put("lifecycle.sessionTimeout", 300);
-		MobileCore.updateConfiguration(configMap);
-	}
-
-	public ExecutorService getExecutor() {
-		synchronized (executorMutex) {
-			if (executor == null) {
-				executor = Executors.newFixedThreadPool(2);
-			}
-
-			return executor;
-		}
-	}
-
-	// Test Case No : 1
-	// Register A Third Party Extension using registerExtension API
-	@Test
-	public void testRegisterExtension_whenValidData_returnsNoError() {
-
-		// setup
-		String extensionName = "ThirdPartyExtension01";
-		// test
-		CreateExtensionResponse returnStatus = extensionTestingHelper.registerExtension(extensionName,
-											   configListenerTypes);
-		// verify
-		assertNull(returnStatus.extensionUnexpectedError);
-		assertTrue(extensionTestingHelper.isRegistered(extensionName));
-	}
-
-	// Test Case No : 2 & 20
-	// Get the Name Of A ThirdParty Extension using getName API in Android and name in iOS
-	@Test
-	public void testGetName_whenExtensionRegistered_returnsName() {
-
-		// setup
-		String extensionName = "ThirdPartyExtension02";
-		// test
-		CreateExtensionResponse returnStatus = extensionTestingHelper.registerExtension(extensionName,
-											   configListenerTypes);
-		// verify
-		assertNull(returnStatus.extensionUnexpectedError);
-		assertEquals(returnStatus.extensionName, extensionName);
-	}
-
-	// Test Case No : 2a
-	@Test
-	public void testGetExtensionInstance_whenExtensionNotRegistered_returnsNull() {
-
-		// setup
-		String extensionName = "ThirdPartyExtension02a";
-		// test
-		Extension extension = extensionTestingHelper.getExtensionInstance(extensionName);
-		// verify
-		assertNull(extension);
-	}
-
-	// Test Case No : 3 & 20
-	// Get the Version Of A ThirdParty Extension using getVersion API in Android and version in iOS
-	@Test
-	public void testGetVersion_whenExtensionRegistered_returnsVersion() {
-
-		// setup
-		String extensionName = "ThirdPartyExtension03";
-		// test
-		CreateExtensionResponse returnStatus = extensionTestingHelper.registerExtension(extensionName, configListenerTypes);
-		// verify
-		assertNull(returnStatus.extensionUnexpectedError);
-		assertTrue(returnStatus.extensionVersion.contains("1.0.0"));
-	}
-
-	// Test Case No : 4
-	// Unregister A Third Party Extension using unregisterExtension API
-	@Test
-	public void testUnRegisterExtension_whenExtensionRegistered_returnsTrue() {
-
-		// setup
-		String extensionName = "ThirdPartyExtension04";
-		// test
-		CreateExtensionResponse returnStatus = extensionTestingHelper.registerExtension(extensionName, configListenerTypes);
-		boolean unregisterStatus = extensionTestingHelper.unregisterExtension(extensionName);
-		// verify
-		assertTrue(unregisterStatus);
-		assertFalse(extensionTestingHelper.isRegistered(extensionName));
-	}
-
-	// Test Case No : 5
-	// OnUnregistered Call Of A Third Party Extension using unregisterExtension API in Android and onUnregister in IOS
-	@Test
-	public void testOnUnregistered_whenExtensionUnRegistered_OnUnregisteredIsCalled() {
-
-		// setup
-		String extensionName = "ThirdPartyExtension05";
-		// test
-		CreateExtensionResponse returnStatus = extensionTestingHelper.registerExtension(extensionName, configListenerTypes);
-		extensionTestingHelper.confirmExtensionUnregisteredCall = "";
-		boolean unregisterStatus = extensionTestingHelper.unregisterExtension(extensionName);
-		// verify
-		assertTrue(unregisterStatus);
-		assertEquals(returnStatus.extensionName, extensionName);
-		assertFalse(extensionTestingHelper.isRegistered(extensionName));
-		assertTrue(extensionTestingHelper.confirmExtensionUnregisteredCall.contains("ConfirmedByTestableExtension"));
-	}
-
-	// Test Case No : 6
-	// onUnexpectedError Call Of A Third Party Extension when trying
-	// to a register Extension API for various errors mentioned in the ExtensionError Class
-	@Test
-	public void testRegisterExtension_whenNullName_returnsError() {
-
-		// setup
-		String extensionName = null;
-		// test
-		CreateExtensionResponse returnStatus = extensionTestingHelper.registerExtension(extensionName, configListenerTypes);
-		// verify
-		assertEquals(1, returnStatus.extensionUnexpectedError.getErrorCode().getErrorCode());
-		assertEquals("extension.bad_extension_name", returnStatus.extensionUnexpectedError.getErrorCode().getErrorName());
-	}
-
-	// Test Case No : 6a
-	@Test
-	public void testRegisterExtension_whenEmptyName_returnsError() {
-
-		// setup
-		String extensionName = "";
-		// test
-		CreateExtensionResponse returnStatus = extensionTestingHelper.registerExtension(extensionName, configListenerTypes);
-		// verify
-		assertEquals(1, returnStatus.extensionUnexpectedError.getErrorCode().getErrorCode());
-		assertEquals("extension.bad_extension_name", returnStatus.extensionUnexpectedError.getErrorCode().getErrorName());
-	}
-
-	// Test Case No : 7 & 21
-	// Register a listener to listen an identity event using registerEventListener API for stateowner like com.adobe.module.identity
-	@Test
-	public void testRegisterListeners_whenEventsDispatched_eventsReceivedByRightListener() {
-
-		// setup
-		String extensionName = "ThirdPartyExtension07";
-		// test
-		CreateExtensionResponse returnStatus = extensionTestingHelper.registerExtension(extensionName, identityListenerTypes);
-		extensionTestingHelper.dispatchAnEvent(identityListenerTypes.get(0), eventData);
-		extensionTestingHelper.dispatchAnEvent(identityListenerTypes.get(1), subEventData);
-		Event event1 = extensionTestingHelper.getLastEventHeardByListener(extensionName, identityListenerTypes.get(0));
-		Event event2 = extensionTestingHelper.getLastEventHeardByListener(extensionName, identityListenerTypes.get(1));
-		// verify
-		assertNull(returnStatus.extensionUnexpectedError);
-		assertTrue(extensionTestingHelper.isRegistered(extensionName));
-
-		assertTrue(identityListenerTypes.get(0).eventType.equalsIgnoreCase(event1.getType()));
-		assertTrue(identityListenerTypes.get(0).eventSource.equalsIgnoreCase(event1.getSource()));
-		assertEquals(eventData, event1.getEventData());
-
-		assertTrue(identityListenerTypes.get(1).eventType.equalsIgnoreCase(event2.getType()));
-		assertTrue(identityListenerTypes.get(1).eventSource.equalsIgnoreCase(event2.getSource()));
-		assertEquals(subEventData, event2.getEventData());
-	}
-
-	// Test Case No : 8
-	// OnUnregistered Call in A registered listener will be called while an extension
-	// gets unregistered using unregisterExtension API
-	@Test
-	public void testOnUnregisteredCall_whenUnregisterExtension_OnUnregisteredCallOfListenerCalled() {
-
-		// setup
-		String extensionName = "ThirdPartyExtension08";
-		// test
-		CreateExtensionResponse returnStatus = extensionTestingHelper.registerExtension(extensionName, identityListenerTypes);
-		extensionTestingHelper.confirmListenerUnregisteredCall = "";
-		extensionTestingHelper.confirmExtensionUnregisteredCall = "";
-		boolean unregisterStatus = extensionTestingHelper.unregisterExtension(extensionName);
-		// verify
-		assertTrue(unregisterStatus);
-		assertFalse(extensionTestingHelper.isRegistered(extensionName));
-		assertTrue(extensionTestingHelper.confirmExtensionUnregisteredCall.contains("ConfirmedByTestableExtension"));
-		assertTrue(extensionTestingHelper.confirmListenerUnregisteredCall.contains("ConfirmedByTestableListener"));
-	}
-
-	// Test Case No : 9
-	// Register A Listener to listen a custom event using registerEventListener API
-	@Test
-	public void testRegisterAListener_whenACustomEvent_returnsNoError() {
-
-		// setup
-		String extensionName = "ThirdPartyExtension07";
-		// test
-		CreateExtensionResponse returnStatus = extensionTestingHelper.registerExtension(extensionName,  customListenerTypes);
-		EventListener eventListener = extensionTestingHelper.getListenerInstance(extensionName, customListenerTypes.get(0));
-		// verify
-		assertNull(returnStatus.extensionUnexpectedError);
-		assertTrue(extensionTestingHelper.isRegistered(extensionName));
-		assertTrue(eventListener.getEventType().getName().equalsIgnoreCase("com.example.testable.custom"));
-		assertTrue(eventListener.getEventSource().getName().equalsIgnoreCase("com.example.testable.request"));
-	}
-
-	// Test Case No : 10
-	// Register A Wildcard Listener to listen all the events using registerWildcardListener API
-	@Test
-	public void testRegisterWildcardListener_whenRegistered_returnsNoError() {
-
-		// setup
-		String extensionName = "ThirdPartyExtension10";
-		// test
-		CreateExtensionResponse returnStatus = extensionTestingHelper.registerExtension(extensionName, wildcardListener);
-		EventListener eventListener = extensionTestingHelper.getListenerInstance(extensionName, wildcardListener.get(0));
-		// verify
-		assertNull(returnStatus.extensionUnexpectedError);
-		assertTrue(extensionTestingHelper.isRegistered(extensionName));
-		assertEquals(eventListener.getEventType().getName(), wildcardListener.get(0).eventType);
-		assertEquals(eventListener.getEventSource().getName(), wildcardListener.get(0).eventSource);
-	}
-
-	// Test Case No : 10a
-	// Dispatch events of types identity, analytics, custom, and config using ACPCore dispatchEvent API
-	// And confirm that the wildcard listener is able to hear all those dispatched.
-	@Test
-	public void testDispatchEvent_whenWildcardListenerRegistered_hearsAllTheEventsAndreturnsNoError() {
-
-		// setup
-		String extensionName = "ThirdPartyExtension11a";
-		CreateExtensionResponse returnStatus = extensionTestingHelper.registerExtension(extensionName, wildcardListener);
-		EventListener eventListener = extensionTestingHelper.getListenerInstance(extensionName, wildcardListener.get(0));
-		// test
-		extensionTestingHelper.dispatchAnEvent(identityListenerTypes.get(0), eventData);
-		extensionTestingHelper.dispatchAnEvent(analyticsListenerTypes.get(0), subEventData);
-		extensionTestingHelper.dispatchAnEvent(customListenerTypes.get(0), eventData);
-		extensionTestingHelper.dispatchAnEvent(configListenerTypes.get(0), subEventData);
-		List<Event> eventsHearedByWildcardListener = extensionTestingHelper.getAllEventsHeardByListener(extensionName,
-				wildcardListener.get(0));
-		// verify
-		assertNull(returnStatus.extensionUnexpectedError);
-		assertEquals(eventListener.getEventType().getName(), wildcardListener.get(0).eventType);
-		assertEquals(eventListener.getEventSource().getName(), wildcardListener.get(0).eventSource);
-		assertTrue(eventsHearedByWildcardListener.get(1).getEventType().getName().equalsIgnoreCase(identityListenerTypes.get(
-					   0).eventType));
-		assertTrue(eventsHearedByWildcardListener.get(1).getEventSource().getName().equalsIgnoreCase(identityListenerTypes.get(
-					   0).eventSource));
-		assertTrue(eventsHearedByWildcardListener.get(1).getEventData().equals(eventData));
-		assertTrue(eventsHearedByWildcardListener.get(2).getEventType().getName().equalsIgnoreCase(analyticsListenerTypes.get(
-					   0).eventType));
-		assertTrue(eventsHearedByWildcardListener.get(2).getEventSource().getName().equalsIgnoreCase(analyticsListenerTypes.get(
-					   0).eventSource));
-		assertTrue(eventsHearedByWildcardListener.get(2).getEventData().equals(subEventData));
-		assertTrue(eventsHearedByWildcardListener.get(3).getEventType().getName().equalsIgnoreCase(customListenerTypes.get(
-					   0).eventType));
-		assertTrue(eventsHearedByWildcardListener.get(3).getEventSource().getName().equalsIgnoreCase(customListenerTypes.get(
-					   0).eventSource));
-		assertTrue(eventsHearedByWildcardListener.get(3).getEventData().equals(eventData));
-		assertTrue(eventsHearedByWildcardListener.get(4).getEventType().getName().equalsIgnoreCase(configListenerTypes.get(
-					   0).eventType));
-		assertTrue(eventsHearedByWildcardListener.get(4).getEventSource().getName().equalsIgnoreCase(configListenerTypes.get(
-					   0).eventSource));
-		assertEquals(eventsHearedByWildcardListener.get(4).getEventData(), subEventData);
-	}
-
-	// Test Case No : 11 & 12
-	// Dispatch A Custom Event using ACPCore dispatchEvent API
-	@Test
-	public void testDispatchEvent_whenCustomEvent_returnsTrue() {
-
-		// setup
-		ListenerType listenerType =  customListenerTypes.get(0);
-		// test
-		boolean dispatchStatus = extensionTestingHelper.dispatchAnEvent(listenerType, eventData);
-		// verify
-		assertTrue(dispatchStatus);
-	}
-
-
-	// Test Case No :  13 &  14
-	// Dispatch an event using ACPCore dispatchResponseEvent API
-	@Test
-	public void testDispatchEventWithResponseCallback_whenPaired_returnsPairedEventAndData() throws InterruptedException {
-
-		// setup
-		String extensionName = "ThirdPartyExtension13";
-		CreateExtensionResponse returnStatus = extensionTestingHelper.registerExtension(extensionName, customListenerTypes);
-		TestableListener eventListener = (TestableListener) extensionTestingHelper.getListenerInstance(extensionName,
-										 customListenerTypes.get(0));
-		eventListener.setDispatchBehavior("doDispatchResponseEvent");
-		ListenerType listenerType =  customListenerTypes.get(0);
-		// test
-		Event responseEvent = new Event.Builder("DispatchedEvent", listenerType.eventType,
-												listenerType.eventSource).setEventData(eventData).build();
-		final List<Event> result = new ArrayList<Event>();
-		final CountDownLatch latch = new CountDownLatch(1);
-		AdobeCallback dispatchCallback = new AdobeCallback<Event>() {
-			@Override
-			public void call(Event value)  {
-				result.add(value);
-				latch.countDown();
-			}
-		};
-		boolean dispatchStatus = MobileCore.dispatchEventWithResponseCallback(responseEvent, dispatchCallback, null);
-		latch.await(10, TimeUnit.SECONDS);
-		// verify
-		assertTrue(dispatchStatus);
-		assertTrue(result.get(0).getType().equalsIgnoreCase("com.adobe.eventtype.pairedresponse"));
-		assertTrue(result.get(0).getSource().equalsIgnoreCase("com.example.testable.pairedrequest"));
-		assertEquals(pairedEventData, result.get(0).getEventData());
-	}
-
-	// TODO uncomment after Configuration refactor
-	// Test Case No : 15, 17 & 36
-	// Get Shared Event State Owned By A Configuration Event using getSharedEventState API
-	// with the extension name as the stateowner like
-	// com.adobe.module.identity, com.adobe.module.configuration
-	@Ignore
-	@Test
-	public void testGetSharedEventState_whenConfigEvent_returnsAppropriateSharedState() {
-
-		// setup
-		String extensionName = "ThirdPartyExtension15";
-		CreateExtensionResponse returnStatus = extensionTestingHelper.registerExtension(extensionName,
-											   configListenerTypes);
-		TestableExtension testableExtension = (TestableExtension) extensionTestingHelper.getExtensionInstance(extensionName);
-
-		ExtensionErrorCallback<ExtensionError> errorCallback = new ExtensionErrorCallback<ExtensionError>() {
-			@Override
-			public void error(final ExtensionError extensionError) {
-			}
-		};
-		// test
-		updateConfiguration();
-		Event event = new Event.Builder("DispatchedEvent", configListenerTypes.get(0).eventType,
-										configListenerTypes.get(0).eventSource).setEventData(null).setEventNumber(100).build();
-		asyncHelper.waitForAppThreads(500, true);
-		Map<String, Object> configurationSharedState =
-			testableExtension.getApi().getSharedEventState(CONFIGURATION_SHARED_STATE, event, errorCallback);
-		Event eventHeard = extensionTestingHelper.getLastEventHeardByListener(extensionName, configListenerTypes.get(0));
-		// verify
-		assertNull(returnStatus.extensionUnexpectedError);
-		assertTrue(extensionTestingHelper.isRegistered(extensionName));
-		assertEquals(configMap, configurationSharedState);
-		assertEquals(configMap, eventHeard.getEventData());
-
-	}
-
-	// Test Case No : 16
-	// Get Shared Event State Owned By A Custom Event using getSharedEventState API for stateowner
-	// as extensionName.
-	@Test
-	public void testGetSharedEventState_whenItIsSet_returnsAppropriateSharedState() {
-
-		// setup
-		String extensionName = "Extension18";
-		CreateExtensionResponse returnStatus = extensionTestingHelper.registerExtension(extensionName,
-											   customListenerTypes);
-		TestableExtension testableExtension = (TestableExtension)
-											  extensionTestingHelper.getExtensionInstance(extensionName);
-
-		Event event = new Event.Builder("DispatchedEvent", customListenerTypes.get(0).eventType,
-										customListenerTypes.get(0).eventSource).setEventData(eventData).build();
-		ExtensionErrorCallback<ExtensionError> errorCallback = new ExtensionErrorCallback<ExtensionError>() {
-			@Override
-			public void error(final ExtensionError extensionError) {
-			}
-		};
-		boolean status1 = testableExtension.getApi().setSharedEventState(subEventData, event, errorCallback);
-
-		Map<String, Object> sharedState = testableExtension.getApi().getSharedEventState(
-											  testableExtension.getName(), event, errorCallback);
-		// verify
-		assertNull(returnStatus.extensionUnexpectedError);
-		assertTrue(extensionTestingHelper.isRegistered(extensionName));
-		assertEquals(subEventData, sharedState);
-	}
-
-	// Test Case No : 18
-	// Set Shared Event State that is not tied to an event using setSharedEventState API
-	@Test
-	public void testSetAndGetSharedEventState_whenNullEvent_setsAndGetsAppropriateSharedState() {
-
-		// setup
-		String extensionName = "Extension18";
-		CreateExtensionResponse returnStatus = extensionTestingHelper.registerExtension(extensionName,
-											   configListenerTypes);
-		TestableExtension testableExtension = (TestableExtension)
-											  extensionTestingHelper.getExtensionInstance(extensionName);
-
-		Event event = new Event.Builder("DispatchedEvent", configListenerTypes.get(0).eventType,
-										configListenerTypes.get(0).eventSource).setEventData(eventData).build();
-		ExtensionErrorCallback<ExtensionError> errorCallback = new ExtensionErrorCallback<ExtensionError>() {
-			@Override
-			public void error(final ExtensionError extensionError) {
-			}
-		};
-		boolean status1 = testableExtension.getApi().setSharedEventState(subEventData, event, errorCallback);
-
-		Map<String, Object> sharedState = testableExtension.getApi().getSharedEventState(
-											  testableExtension.getName(), event, errorCallback);
-		// verify
-		assertNull(returnStatus.extensionUnexpectedError);
-		assertTrue(extensionTestingHelper.isRegistered(extensionName));
-		assertEquals(subEventData, sharedState);
-	}
-
-	// Test Case No : 19
-	// Clear Shared Event States Of A Third Party Extension without affecting
-	// the Shared Event States Of other extensions using clearSharedEventStates API
-	@Test
-	public void testClearSharedEventStates_whenMultipleRegisteredExtensions_doesNotAffectSharedStateOfOtherExtensions() {
-
-		// setup
-		CreateExtensionResponse returnStatus1 = extensionTestingHelper.registerExtension("ThirdPartyExtensionOne",
-												configListenerTypes);
-		TestableExtension testableExtension1 = (TestableExtension)
-											   extensionTestingHelper.getExtensionInstance("ThirdPartyExtensionOne");
-		CreateExtensionResponse returnStatus2 = extensionTestingHelper.registerExtension("ThirdPartyExtensionTwo",
-												configListenerTypes);
-		TestableExtension testableExtension2 = (TestableExtension)
-											   extensionTestingHelper.getExtensionInstance("ThirdPartyExtensionTwo");
-		Event event = new Event.Builder("DispatchedEvent", configListenerTypes.get(0).eventType,
-										configListenerTypes.get(0).eventSource).setEventData(eventData).build();
-		ExtensionErrorCallback<ExtensionError> errorCallback = new ExtensionErrorCallback<ExtensionError>() {
-			@Override
-			public void error(final ExtensionError extensionError) {
-			}
-		};
-		boolean status1 = testableExtension1.getApi().setSharedEventState(subEventData, event, errorCallback);
-		boolean status2 = testableExtension2.getApi().setSharedEventState(subEventData, event, errorCallback);
-		ExtensionErrorCallback<ExtensionError> errorCallback1 = new ExtensionErrorCallback<ExtensionError>() {
-			@Override
-			public void error(final ExtensionError extensionError) {
-			}
-		};
-		Map<String, Object> sharedStateBeforeClearing1 = testableExtension1.getApi().getSharedEventState(
-					testableExtension1.getName(), event, errorCallback1);
-		Map<String, Object> sharedStateBeforeClearing2 = testableExtension2.getApi().getSharedEventState(
-					testableExtension2.getName(), event, errorCallback1);
-		ExtensionErrorCallback<ExtensionError> errorCallback2 = new ExtensionErrorCallback<ExtensionError>() {
-			@Override
-			public void error(final ExtensionError extensionError) {
-				Log.debug(LOG_TAG, String.format("An error occurred while clearing the shared states %d %s",
-												 extensionError.getErrorCode(), extensionError.getErrorName()));
-			}
-		};
-		// test
-		testableExtension1.getApi().clearSharedEventStates(errorCallback2);
-		Map<String, Object> getSharedStateAfterClearing1 = testableExtension1.getApi().getSharedEventState(
-					testableExtension1.getName(), event, errorCallback1);
-		Map<String, Object> getSharedStateAfterClearing2 = testableExtension2.getApi().getSharedEventState(
-					testableExtension2.getName(), event, errorCallback1);
-		// verify
-		assertNull(returnStatus1.extensionUnexpectedError);
-		assertTrue(extensionTestingHelper.isRegistered("ThirdPartyExtensionOne"));
-		assertNull(returnStatus2.extensionUnexpectedError);
-		assertTrue(extensionTestingHelper.isRegistered("ThirdPartyExtensionTwo"));
-		assertEquals(subEventData, sharedStateBeforeClearing1);
-		assertEquals(subEventData, sharedStateBeforeClearing2);
-		assertNull(getSharedStateAfterClearing1);
-		assertEquals(subEventData, getSharedStateAfterClearing2);
-	}
-
-	// Test Case No : 22
-	// Make a copy of the event object received using event.copy() method,
-	// and the correctness of the copied event object.
-	@Test
-	public void testCopyEvent_whenCopied_returnsTheCopiedEvent() {
-
-		// setup
-		ListenerType listenerType =  customListenerTypes.get(0);
-		Event event = new Event.Builder("DispatchedEvent", listenerType.eventType,
-										listenerType.eventSource).setEventData(eventData).build();
-		// setup
-		Event copiedEvent = event.copy();
-		// verify
-		assertEquals(eventData, copiedEvent.getEventData());
-		assertEquals(listenerType.eventType, copiedEvent.getType());
-		assertEquals(listenerType.eventSource, copiedEvent.getSource());
-	}
-
-	// Test Case No : 23
-	// Register the same extension multiple times - should not register, the initial extension
-	// should still be registered and receive events,
-	@Test
-	public void testCreateExtension_whenDuplicateName_returnsError() {
-
-		// setup
-		String extensionName = "ThirdPartyExtension23";
-		// test
-		CreateExtensionResponse returnStatus1 = extensionTestingHelper.registerExtension(extensionName,
-												configListenerTypes);
-		CreateExtensionResponse returnStatus2 = extensionTestingHelper.registerExtension(extensionName,
-												configListenerTypes);
-		// verify
-		assertNull(returnStatus1.extensionUnexpectedError);
-		assertEquals(2, returnStatus2.extensionUnexpectedError.getErrorCode().getErrorCode());
-		assertTrue(returnStatus2.extensionUnexpectedError.getMessage().contains("Failed to register extension with name " +
-				   extensionName));
-		assertTrue(extensionTestingHelper.isRegistered(extensionName));
-	}
-
-	// Test Case No : 26
-	// Register an extension with null version - should be ok, no NPE should be thrown in logs
-	@Test
-	public void testCreateExtension_whenNullVersion_returnsNoError() {
-
-		// setup
-		String extensionName = "ExtensionWithNullVersion";
-		// test
-		CreateExtensionResponse returnStatus = extensionTestingHelper.registerExtension(extensionName,
-											   configListenerTypes);
-		TestableExtension testableExtension = (TestableExtension)
-											  extensionTestingHelper.getExtensionInstance(extensionName);
-		// verify
-		assertNull(returnStatus.extensionUnexpectedError);
-		assertTrue(extensionTestingHelper.isRegistered(extensionName));
-		assertNull(testableExtension.getVersion());
-	}
-
-	// Test Case No : 27
-	// Same as Test case No : 19, but checking with the same extension by re-registering it.
-	@Test
-	public void testGetSharedEventState_whenExtensionReRegistered_theSharedStateIsUnaffected() {
-
-		// setup
-		String extensionName = "ThirdPartyExtension27";
-		CreateExtensionResponse returnStatus1 = extensionTestingHelper.registerExtension(extensionName, configListenerTypes);
-		TestableExtension testableExtension = (TestableExtension) extensionTestingHelper.getExtensionInstance(extensionName);
-		Event event = new Event.Builder("DispatchedEvent", configListenerTypes.get(0).eventType,
-										configListenerTypes.get(0).eventSource).setEventData(eventData).build();
-		ExtensionErrorCallback<ExtensionError> errorCallback = new ExtensionErrorCallback<ExtensionError>() {
-			@Override
-			public void error(final ExtensionError extensionError) {
-			}
-		};
-		boolean status = testableExtension.getApi().setSharedEventState(subEventData, event, errorCallback);
-		Map<String, Object> sharedStateBeforeUnregister = testableExtension.getApi().getSharedEventState(
-					testableExtension.getName(), event, errorCallback);
-		// test
-		boolean unregisterStatus = extensionTestingHelper.unregisterExtension(extensionName);
-		CreateExtensionResponse returnStatus2 = extensionTestingHelper.registerExtension(extensionName, configListenerTypes);
-		testableExtension = (TestableExtension) extensionTestingHelper.getExtensionInstance(extensionName);
-		Map<String, Object> sharedStateAfterReregister = testableExtension.getApi().getSharedEventState(
-					testableExtension.getName(), event, errorCallback);
-		// verify
-		assertNull(returnStatus1.extensionUnexpectedError);
-		assertTrue(unregisterStatus);
-		assertNull(returnStatus2.extensionUnexpectedError);
-		assertTrue(extensionTestingHelper.isRegistered(extensionName));
-		assertEquals(subEventData, sharedStateBeforeUnregister);
-		assertEquals(subEventData, sharedStateAfterReregister);
-	}
-
-	// Test Case No : 28
-	// Register a listener with null eventType - should be ok, no NPE should be thrown in logs
-	@Test
-	public void testRegisterListener_whenNullEventType_returnsErrorCode() {
-
-		// setup
-		String extensionName = "ThirdPartyExtension28a";
-		// setup
-		List<ListenerType> listenerType = new ArrayList<ListenerType>();
-		listenerType.add(new ListenerType(null, "com.example.testable.request"));
-		CreateExtensionResponse returnStatus = extensionTestingHelper.registerExtension(extensionName,
-											   listenerType);
-		// test
-		Map<ListenerType, ExtensionError> listenerRegistrationStatus = TestableExtension.getListenerRegistrationStatus();
-		// verify
-		assertNull(returnStatus.extensionUnexpectedError);
-		assertTrue(extensionTestingHelper.isRegistered(extensionName));
-		assertEquals(listenerRegistrationStatus.get(listenerType.get(0)).getErrorCode(), 3);
-		assertEquals(listenerRegistrationStatus.get(listenerType.get(0)).getErrorName(), "extension.event_type_not_supported");
-	}
-
-	// Test Case No : 28a
-	// Register a listener with null eventSource - should be ok, no NPE should be thrown in logs
-	@Test
-	public void testRegisterListener_whenNullEventSource_returnsErrorCode() {
-
-		// setup
-		String extensionName = "ThirdPartyExtension28b";
-		// test
-		List<ListenerType> listenerType = new ArrayList<ListenerType>();
-		listenerType.add(new ListenerType("com.example.testable.custom", null));
-		CreateExtensionResponse returnStatus = extensionTestingHelper.registerExtension(extensionName, listenerType);
-		Map<ListenerType, ExtensionError> listenerRegistrationStatus = TestableExtension.getListenerRegistrationStatus();
-		// verify
-		assertNull(returnStatus.extensionUnexpectedError);
-		assertTrue(extensionTestingHelper.isRegistered(extensionName));
-		assertEquals(listenerRegistrationStatus.get(listenerType.get(0)).getErrorCode(), 4);
-		assertEquals(listenerRegistrationStatus.get(listenerType.get(0)).getErrorName(),
-					 "extension.event_source_not_supported");
-	}
-
-	// Test Case No : 28b
-	// Register a listener with null for both eventType and eventSource - should be ok, no NPE should be thrown in logs
-	@Test
-	public void testRegisterListener_whenNullEventTypeAndSource_returnsErrorCode() {
-
-		// setup
-		String extensionName = "ThirdPartyExtension28c";
-		// test
-		List<ListenerType> listenerType = new ArrayList<ListenerType>();
-		listenerType.add(new ListenerType(null, null));
-		CreateExtensionResponse returnStatus =
-			extensionTestingHelper.registerExtension(extensionName, listenerType);
-		Map<ListenerType, ExtensionError> listenerRegistrationStatus = TestableExtension.getListenerRegistrationStatus();
-		// verify
-		assertNull(returnStatus.extensionUnexpectedError);
-		assertTrue(extensionTestingHelper.isRegistered(extensionName));
-		assertEquals(listenerRegistrationStatus.get(listenerType.get(0)).getErrorCode(), 3);
-		assertEquals(listenerRegistrationStatus.get(listenerType.get(0)).getErrorName(), "extension.event_type_not_supported");
-	}
-
-	// Test Case No :  29
-	// Register listener which does busy work on the event hub thread
-	// Expected : It should not block the event hub in dispatching new events
-	@Test
-	@Ignore
-	public void testWithAListenerDoingBusyWorkOnTheHub_whenAnotherEventIsDispatched_eventHubShouldDispatchIt() throws
-		InterruptedException {
-
-		// setup
-		final String customExtension = "CustomExtension29";
-		final String busyWorkExtension = "BusyWorkExtension29";
-
-		final List<ListenerType> listenerTypes = new ArrayList<ListenerType>();
-
-		final List<Event> eventsHeard = new ArrayList<Event>();
-		final List<Event> result = new ArrayList<Event>();
-		final ArrayList<Event>[] eventsHeardByListener = new ArrayList[4];
-		listenerTypes.add(new ListenerType("com.adobe.eventtype.busywork", "com.example.testable.busywork"));
-		listenerTypes.add(new ListenerType("com.adobe.eventtype.customevent", "com.example.testable.customevent"));
-		CreateExtensionResponse registrationStatus1 = extensionTestingHelper.registerExtension(customExtension, listenerTypes);
-		CreateExtensionResponse registrationStatus2 = extensionTestingHelper.registerExtension(busyWorkExtension,
-				listenerTypes);
-
-		ExtensionErrorCallback<ExtensionError> dispatchCallback = new ExtensionErrorCallback<ExtensionError>() {
-			@Override
-			public void error(final ExtensionError ec) {
-				Log.debug(LOG_TAG, String.format("[dispatchAnEvent] Dispatch failed with error %s ", ec.getErrorCode()));
-			}
-		};
-
-		Event busyEvent = new Event.Builder("DispatchedBusyEvent", listenerTypes.get(0).eventType,
-											listenerTypes.get(0).eventSource).setEventData(subEventData).build();
-		Event customEvent = new Event.Builder("DispatchedCustomEvent", listenerTypes.get(1).eventType,
-											  listenerTypes.get(1).eventSource).setEventData(subEventData).build();
-
-		MobileCore.dispatchEvent(customEvent, dispatchCallback);
-		MobileCore.dispatchEvent(customEvent, dispatchCallback);
-		MobileCore.dispatchEvent(busyEvent, dispatchCallback);
-		MobileCore.dispatchEvent(customEvent, dispatchCallback);
-		MobileCore.dispatchEvent(customEvent, dispatchCallback);
-		asyncHelper.waitForAppThreads(500, true);
-		eventsHeardByListener[0] = (ArrayList) extensionTestingHelper.getAllEventsHeardByListener(customExtension,
-								   listenerTypes.get(0));
-		eventsHeardByListener[1] = (ArrayList) extensionTestingHelper.getAllEventsHeardByListener(customExtension,
-								   listenerTypes.get(1));
-		eventsHeardByListener[2] = (ArrayList) extensionTestingHelper.getAllEventsHeardByListener(busyWorkExtension,
-								   listenerTypes.get(0));
-		eventsHeardByListener[3] = (ArrayList) extensionTestingHelper.getAllEventsHeardByListener(busyWorkExtension,
-								   listenerTypes.get(1));
-		// verify
-		assertEquals(1, eventsHeardByListener[0].size());
-		assertEquals(4, eventsHeardByListener[1].size());
-		assertEquals(1, eventsHeardByListener[2].size());
-		assertEquals(4, eventsHeardByListener[3].size());
-	}
-
-
-	// Test Case No : 30
-	// Build a custom event with null event data should not crash
-	@Test
-	public void testDispatchEvent_whenNullEventData_returnsNoError() {
-
-		// setup
-		String extensionName = "ThirdPartyExtension30";
-		CreateExtensionResponse returnStatus = extensionTestingHelper.registerExtension(extensionName,
-											   identityListenerTypes);
-		TestableExtension testableExtension = (TestableExtension)
-											  extensionTestingHelper.getExtensionInstance(extensionName);
-		ListenerType listenerType = new ListenerType("com.adobe.eventType.configuration",
-				"com.adobe.eventSource.requestContent");
-		Event event = new Event.Builder("DispatchedEvent", listenerType.eventType,
-										listenerType.eventSource).setEventData(null).build();
-		ExtensionErrorCallback<ExtensionError> errorCallback = new ExtensionErrorCallback<ExtensionError>() {
-			@Override
-			public void error(final ExtensionError extensionError) {
-			}
-		};
-		boolean status = testableExtension.getApi().setSharedEventState(null, event, errorCallback);
-		// test
-		ExtensionErrorCallback<ExtensionError> errorCallback1 = new ExtensionErrorCallback<ExtensionError>() {
-			@Override
-			public void error(final ExtensionError extensionError) {
-			}
-		};
-		Map<String, Object> configurationSharedState = testableExtension.getApi().getSharedEventState(
-					testableExtension.getName(), event, errorCallback1);
-		ExtensionErrorCallback<ExtensionError> dispatchCallback = new ExtensionErrorCallback<ExtensionError>() {
-			@Override
-			public void error(final ExtensionError ec) {
-			}
-		};
-		boolean dispatchStatus = MobileCore.dispatchEvent(event, dispatchCallback);
-		asyncHelper.waitForAppThreads(500, true);
-		// verify
-		assertNull(returnStatus.extensionUnexpectedError);
-		assertTrue(extensionTestingHelper.isRegistered(extensionName));
-		assertNull(configurationSharedState);
-		assertTrue(dispatchStatus);
-	}
-
-	// Test Case No : 31 Skipped due to the bug AMSDK-7597
-	// SDK v5 does not have support for Short, Float, and Byte Data types
-	// Check under bourbon-core-java-core/code/shared/src/main/java/com/adobe/marketing/mobile
-	// Build a custom event data with byte data type
-	// dispatch it and check the returned values are the same.
-	@Test
-	public void testDispatchEvent_whenEventDataWithByteTypeValue_returnsNoError() {
-
-		// setup
-		String extensionName = "ThirdPartyExtension31a";
-		Map<String, Object> testEventData = new HashMap<String, Object>();
-		int byteData = 0b0010_0101;
-		testEventData.put("customByte", byteData);
-		// tes
-		CreateExtensionResponse returnStatus = extensionTestingHelper.registerExtension(extensionName,
-											   identityListenerTypes);
-		extensionTestingHelper.dispatchAnEvent(identityListenerTypes.get(0), testEventData);
-		Event event = extensionTestingHelper.getLastEventHeardByListener(extensionName,
-					  identityListenerTypes.get(0));
-
-		// verify
-		assertNull(returnStatus.extensionUnexpectedError);
-		assertTrue(extensionTestingHelper.isRegistered(extensionName));
-		assertTrue(identityListenerTypes.get(0).eventType.equalsIgnoreCase(event.getType()));
-		assertTrue(identityListenerTypes.get(0).eventSource.equalsIgnoreCase(event.getSource()));
-		assertEquals(testEventData, event.getEventData());
-	}
-
-	// Test Case No : 31a Skipped due to the bug AMSDK-7596
-	// Build a custom event data with Float data type
-	// dispatch it and check the returned values are the same.
-	@Ignore
-	public void testDispatchEvent_whenEventDataWithFloatTypeValue_returnsNoError() {
-
-		// setup
-		String extensionName = "ThirdPartyExtension31b";
-		Map<String, Object> testEventData = new HashMap<String, Object>();
-		testEventData.put("customFloat", new Float(3.14));
-		// test
-		CreateExtensionResponse returnStatus = extensionTestingHelper.registerExtension(extensionName,
-											   identityListenerTypes);
-		extensionTestingHelper.dispatchAnEvent(identityListenerTypes.get(0), testEventData);
-		Event event = extensionTestingHelper.getLastEventHeardByListener(extensionName,
-					  identityListenerTypes.get(0));
-		// verify
-		assertNull(returnStatus.extensionUnexpectedError);
-		assertTrue(extensionTestingHelper.isRegistered(extensionName));
-		assertTrue(identityListenerTypes.get(0).eventType.equalsIgnoreCase(event.getType()));
-		assertTrue(identityListenerTypes.get(0).eventSource.equalsIgnoreCase(event.getSource()));
-		assertEquals(testEventData, event.getEventData());
-	}
-
-	// Test Case No : 31b  Skipped due to the bug AMSDK-7595
-	// Build a custom event data with Short data type
-	// dispatch it and check the returned values are the same.
-	@Ignore
-	public void testDispatchEvent_whenEventDataWithShortTypeValue_returnsNoError() {
-
-		// setup
-		String extensionName = "ThirdPartyExtension31c";
-		Map<String, Object> testEventData = new HashMap<String, Object>();
-		testEventData.put("customShort", (short)300);
-		// test
-		CreateExtensionResponse returnStatus = extensionTestingHelper.registerExtension(extensionName,
-											   identityListenerTypes);
-		extensionTestingHelper.dispatchAnEvent(identityListenerTypes.get(0), testEventData);
-		Event event = extensionTestingHelper.getLastEventHeardByListener(extensionName,
-					  identityListenerTypes.get(0));
-		// verify
-		assertNull(returnStatus.extensionUnexpectedError);
-		assertTrue(extensionTestingHelper.isRegistered(extensionName));
-		assertTrue(identityListenerTypes.get(0).eventType.equalsIgnoreCase(event.getType()));
-		assertTrue(identityListenerTypes.get(0).eventSource.equalsIgnoreCase(event.getSource()));
-		assertEquals(testEventData, event.getEventData());
-	}
-
-	// Test Case No :  32
-	// Dispatch with null event, should return false and error in the callback
-	@Test
-	public void testDispatchEvent_whenNullEvent_returnsError() throws InterruptedException {
-
-		// test
-		ExtensionErrorCallback<ExtensionError> dispatchCallback = new ExtensionErrorCallback<ExtensionError>() {
-			@Override
-			public void error(final ExtensionError ec) {
-				extensionError = ec;
-			}
-		};
-		boolean dispatchStatus = MobileCore.dispatchEvent(null, dispatchCallback);
-		asyncHelper.waitForAppThreads(500, true);
-		// verify
-		assertFalse(dispatchStatus);
-		assertEquals("extension.event_null", extensionError.getErrorName());
-		assertEquals(6, extensionError.getErrorCode());
-	}
-
-	// Test Case No :  33
-	// Dispatch response event with null event, should return false and error in the callback
-	@Test
-	public void testDispatchEventWithResponseCallback_whenNullResponseEvent_returnsError() throws InterruptedException {
-
-		// setup
-		String extensionName = "ThirdPartyExtension33";
-		CreateExtensionResponse returnStatus = extensionTestingHelper.registerExtension(extensionName, customListenerTypes);
-		TestableListener eventListener = (TestableListener) extensionTestingHelper.getListenerInstance(extensionName,
-										 customListenerTypes.get(0));
-		eventListener.setDispatchBehavior("doDispatchResponseEventWithNullEvent");
-		ListenerType listenerType =  customListenerTypes.get(0);
-		// test
-		Event responseEvent = new Event.Builder("DispatchedEvent", listenerType.eventType,
-												listenerType.eventSource).setEventData(eventData).build();
-		final List<Event> result = new ArrayList<Event>();
-		final CountDownLatch latch = new CountDownLatch(1);
-		AdobeCallback dispatchCallback = new AdobeCallback<Event>() {
-			@Override
-			public void call(Event value)  {
-				result.add(value);
-				latch.countDown();
-			}
-		};
-		boolean dispatchStatus = MobileCore.dispatchEventWithResponseCallback(responseEvent, dispatchCallback, null);
-		latch.await(500, TimeUnit.MILLISECONDS);
-		// verify
-		assertTrue(extensionTestingHelper.isRegistered(extensionName));
-		assertTrue(dispatchStatus);
-		assertTrue(result.isEmpty());
-		assertEquals("extension.event_null", eventListener.getExtensionError().getErrorName());
-		assertEquals(6, eventListener.getExtensionError().getErrorCode());
-	}
-
-	// Test Case No : 34
-	// Get the shared state for the custom extension, should be null if not set, should be valid if set before
-	@Test
-	public void testGetSharedEventState_whenItIsNotSet_returnsNull() {
-
-		// setup
-		String extensionName = "ThirdPartyExtension34";
-		CreateExtensionResponse returnStatus = extensionTestingHelper.registerExtension(extensionName, customListenerTypes);
-		TestableExtension testableExtension = (TestableExtension)
-											  extensionTestingHelper.getExtensionInstance(extensionName);
-		ListenerType listenerType =  customListenerTypes.get(0);
-		Event event = new Event.Builder("DispatchedEvent", listenerType.eventType,
-										listenerType.eventSource).setEventData(eventData).build();
-
-		ExtensionErrorCallback<ExtensionError> errorCallback = new ExtensionErrorCallback<ExtensionError>() {
-			@Override
-			public void error(final ExtensionError extensionError) {
-			}
-		};
-		// test
-		Map<String, Object> sharedStateBeforeItWasSet = testableExtension.getApi().getSharedEventState(
-					testableExtension.getName(),
-					event, errorCallback);
-		// verify
-		assertNull(returnStatus.extensionUnexpectedError);
-		assertTrue(extensionTestingHelper.isRegistered(extensionName));
-		assertNull(sharedStateBeforeItWasSet);
-	}
-
-	// Test Case No : 35
-	// SetSharedState with null state, null event, should not crash
-	@Test
-	public void testSetAndGetSharedEventState_whenNullStateAndEvent_returnsNoError() {
-
-		// setup
-		String extensionName = "ThirdPartyExtension35";
-		CreateExtensionResponse returnStatus = extensionTestingHelper.registerExtension(extensionName, customListenerTypes);
-		TestableExtension testableExtension = (TestableExtension)
-											  extensionTestingHelper.getExtensionInstance(extensionName);
-
-		final ExtensionError[] extenError = new ExtensionError[1];
-		ExtensionErrorCallback<ExtensionError> errorCallback = new ExtensionErrorCallback<ExtensionError>() {
-			@Override
-			public void error(final ExtensionError extensionError) {
-				extenError[0] = extensionError;
-			}
-		};
-		boolean status = testableExtension.getApi().setSharedEventState(null, null, errorCallback);
-		// test
-		Map<String, Object> customSharedState = testableExtension.getApi().getSharedEventState(testableExtension.getName(),
-												null, errorCallback);
-		// verify
-		assertNull(returnStatus.extensionUnexpectedError);
-		assertTrue(extensionTestingHelper.isRegistered(extensionName));
-		assertNull(customSharedState);
-		assertNull(extenError[0]);
-	}
-
-	// Test Case No : 38
-	// Simulate an analytics 3rd party extension - dispatching & receiving generic events when trackAction called
-	@Test
-	public void testTrackAction_whenDispatched_receivedByGenericTrackEventType() {
-		// setup
-		String extensionName = "AnalyticsExtension38a";
-		CreateExtensionResponse returnStatus = extensionTestingHelper.registerExtension(extensionName,
-											   analyticsListenerTypes);
-		TestableExtension testableExtension = (TestableExtension) extensionTestingHelper.getExtensionInstance(extensionName);
-		ExtensionErrorCallback<ExtensionError> errorCallback = new ExtensionErrorCallback<ExtensionError>() {
-			@Override
-			public void error(final ExtensionError extensionError) {
-			}
-		};
-		// test
-		Map<String, String> additionalContextData = new HashMap<String, String>();
-		additionalContextData.put("customKey", "value");
-		MobileCore.trackAction("eventDispatched", additionalContextData);
-		asyncHelper.waitForAppThreads(500, true);
-		Event    eventHeard = extensionTestingHelper.getLastEventHeardByListener(extensionName, analyticsListenerTypes.get(4));
-		// verify
-		assertEquals("eventDispatched", eventHeard.getEventData().get("action"));
-		assertEquals(eventHeard.getEventData().get("contextdata"), additionalContextData);
-		assertTrue(eventHeard.getEventSource().getName().equalsIgnoreCase(analyticsListenerTypes.get(4).eventSource));
-		assertTrue(eventHeard.getEventType().getName().equalsIgnoreCase(analyticsListenerTypes.get(4).eventType));
-
-		MobileCore.trackState("trackState", additionalContextData);
-	}
-
-	// Test Case No : 38a
-	// Simulate an analytics 3rd party extension - dispatching & receiving generic events when TrackState called
-	@Test
-	public void testTrackState_whenDispatched_receivedByGenericTrackEventType() {
-		// setup
-		String extensionName = "AnalyticsExtension38a";
-		CreateExtensionResponse returnStatus = extensionTestingHelper.registerExtension(extensionName,
-											   analyticsListenerTypes);
-		TestableExtension testableExtension = (TestableExtension) extensionTestingHelper.getExtensionInstance(extensionName);
-		ExtensionErrorCallback<ExtensionError> errorCallback = new ExtensionErrorCallback<ExtensionError>() {
-			@Override
-			public void error(final ExtensionError extensionError) {
-			}
-		};
-		// test
-		Map<String, String> additionalContextData = new HashMap<String, String>();
-		additionalContextData.put("customKey", "value");
-		MobileCore.trackState("trackState", additionalContextData);
-		asyncHelper.waitForAppThreads(500, true);
-		Event    eventHeard = extensionTestingHelper.getLastEventHeardByListener(extensionName, analyticsListenerTypes.get(4));
-		// verify
-		assertEquals("trackState", eventHeard.getEventData().get("state"));
-		assertEquals(additionalContextData, eventHeard.getEventData().get("contextdata"));
-		assertTrue(eventHeard.getEventSource().getName().equalsIgnoreCase(analyticsListenerTypes.get(4).eventSource));
-		assertTrue(eventHeard.getEventType().getName().equalsIgnoreCase(analyticsListenerTypes.get(4).eventType));
-	}
-	// Test Case No : 38b
-	// Dispatch different types of Analytics Events and
-	// Confirm if they are all received by the appropriate listeners registered.
-	@Test
-	public void testAnalyticsExtension_whenAnalyticsEventsDispatched_receivesAllDispatchedEvents() {
-		// setup
-		String extensionName = "AnalyticsExtension38";
-		CreateExtensionResponse returnStatus = extensionTestingHelper.registerExtension(extensionName,
-											   analyticsListenerTypes);
-		TestableExtension testableExtension = (TestableExtension) extensionTestingHelper.getExtensionInstance(extensionName);
-
-		ExtensionErrorCallback<ExtensionError> errorCallback = new ExtensionErrorCallback<ExtensionError>() {
-			@Override
-			public void error(final ExtensionError extensionError) {
-			}
-		};
-		// test
-		Event[] eventHeard = new Event[analyticsListenerTypes.size()];
-
-		for (int i = 0; i < analyticsListenerTypes.size(); i++) {
-			subEventData.put("newKey" + i, "newValue" + i);
-			Event event = new Event.Builder("DispatchedEvent", analyticsListenerTypes.get(i).eventType,
-											analyticsListenerTypes.get(i).eventSource).setEventData(subEventData).build();
-			ExtensionErrorCallback<ExtensionError> dispatchCallback = new ExtensionErrorCallback<ExtensionError>() {
-				@Override
-				public void error(final ExtensionError ec) {
-					Log.debug(LOG_TAG, String.format("[dispatchAnEvent] Dispatch failed with error %s ", ec.getErrorCode()));
-				}
-			};
-			MobileCore.dispatchEvent(event, dispatchCallback);
-			asyncHelper.waitForAppThreads(500, true);
-			eventHeard[i] = extensionTestingHelper.getLastEventHeardByListener(extensionName, analyticsListenerTypes.get(i));
-			// verify
-			assertEquals(subEventData, eventHeard[i].getEventData());
-			assertTrue(eventHeard[i].getEventSource().getName().equalsIgnoreCase(analyticsListenerTypes.get(i).eventSource));
-			assertTrue(eventHeard[i].getEventType().getName().equalsIgnoreCase(analyticsListenerTypes.get(i).eventType));
-		}
-	}
-
-	// Test Case No : 39
-	// Test communication between two 3rd party extensions - dispatch events and set shared states from one of them,
-	// Check updates are received in the other extension
-	@Test
-	public void testCommunicationBetweenExtensions_whenOneDispatchesEventsAndSetsSharedState_otherExtensionReceivesThem() {
-
-		// setup
-		String extensionName1 = "Extension39One";
-		CreateExtensionResponse returnStatus1 = extensionTestingHelper.registerExtension(extensionName1, customListenerTypes);
-		TestableExtension testableExtension1 = (TestableExtension)
-											   extensionTestingHelper.getExtensionInstance(extensionName1);
-
-		String extensionName2 = "Extension39two";
-		CreateExtensionResponse returnStatus2 = extensionTestingHelper.registerExtension(extensionName2, customListenerTypes);
-		TestableExtension testableExtension2 = (TestableExtension)
-											   extensionTestingHelper.getExtensionInstance(extensionName2);
-
-
-		ExtensionErrorCallback<ExtensionError> errorCallback = new ExtensionErrorCallback<ExtensionError>() {
-			@Override
-			public void error(final ExtensionError extensionError) {
-				Log.debug(LOG_TAG, String.format("An error occurred while setting the shared state %d %s",
-												 extensionError.getErrorCode(), extensionError.getErrorName()));
-			}
-		};
-
-		// test
-		Event event = new Event.Builder("DispatchedEvent", customListenerTypes.get(0).eventType,
-										customListenerTypes.get(0).eventSource).setEventData(eventData).build();
-		MobileCore.dispatchEvent(event, errorCallback);
-		testableExtension1.getApi().setSharedEventState(subEventData, event, errorCallback);
-		asyncHelper.waitForAppThreads(500, true);
-
-		Event eventHeard = extensionTestingHelper.getLastEventHeardByListener(extensionName2, customListenerTypes.get(0));
-		Map<String, Object> sharedState = testableExtension2.getApi().getSharedEventState(
-											  testableExtension1.getName(), event, errorCallback);
-
-		// verify
-		assertEquals(eventData, eventHeard.getEventData());
-		assertTrue(eventHeard.getEventSource().getName().equalsIgnoreCase(customListenerTypes.get(0).eventSource));
-		assertTrue(eventHeard.getEventType().getName().equalsIgnoreCase(customListenerTypes.get(0).eventType));
-		assertEquals(subEventData, sharedState);
-	}
-
-	// Test Case No :  40
-	// Check that paired response events are received by another extension in a wildcard listener, but not by a regular listener.
-	// The response should be received in the callback by the first extension.
-	@Ignore
-	public void testDispatchEventWithResponseCallback_whenAnotherExtensionListens_OnlyItsWildcordListenersCanHearIt() throws
-		InterruptedException {
-
-		// setup
-		String extensionName1 = "Extension40One";
-		CreateExtensionResponse registrationStatus1 = extensionTestingHelper.registerExtension(extensionName1,
-				customListenerTypes);
-		Extension extensionInstance1 = extensionTestingHelper.getExtensionInstance(extensionName1);
-		TestableListener eventListener1 = (TestableListener) extensionTestingHelper.getListenerInstance(extensionName1,
-										  customListenerTypes.get(0));
-		eventListener1.setDispatchBehavior("doDispatchResponseEvent");
-
-		String extensionName2 = "Extension40Two";
-		List<ListenerType> listenerTypesOfExtension2 = new ArrayList<>();
-		listenerTypesOfExtension2.add(new ListenerType("com.adobe.eventtype._wildcard_", "com.adobe.eventsource._wildcard_"));
-		listenerTypesOfExtension2.add(new ListenerType("com.adobe.eventtype.pairedresponse",
-									  "com.example.testable.pairedrequest"));
-		CreateExtensionResponse registrationStatus2 = extensionTestingHelper.registerExtension(extensionName2,
-				listenerTypesOfExtension2);
-
-		asyncHelper.waitForAppThreads(500, true);
-
-		// test
-		Event responseEvent = new Event.Builder("DispatchedEvent", customListenerTypes.get(0).eventType,
-												customListenerTypes.get(0).eventSource).setEventData(subEventData).build();
-		final List<Event> result = new ArrayList<Event>();
-		final CountDownLatch latch = new CountDownLatch(1);
-		AdobeCallback dispatchCallback = new AdobeCallback<Event>() {
-			@Override
-			public void call(Event value)  {
-				result.add(value);
-				latch.countDown();
-			}
-		};
-		boolean dispatchStatus = MobileCore.dispatchEventWithResponseCallback(responseEvent, dispatchCallback, null);
-		latch.await(500, TimeUnit.MILLISECONDS);
-
-		List<Event> eventsHeardByWildcardListener = extensionTestingHelper.getAllEventsHeardByListener(extensionName2,
-				listenerTypesOfExtension2.get(0));
-		List<Event> eventsHeardByPairedResponseListener = extensionTestingHelper.getAllEventsHeardByListener(extensionName2,
-				listenerTypesOfExtension2.get(1));
-		// verify
-		assertEquals(eventsHeardByWildcardListener.size(), 2);
-		assertEquals(eventsHeardByPairedResponseListener.size(), 0);
-		assertTrue(eventsHeardByWildcardListener.get(0).getEventType().getName().equalsIgnoreCase(customListenerTypes.get(
-					   0).eventType));
-		assertTrue(eventsHeardByWildcardListener.get(0).getEventSource().getName().equalsIgnoreCase(customListenerTypes.get(
-					   0).eventSource));
-		assertEquals(subEventData, eventsHeardByWildcardListener.get(0).getEventData());
-		assertTrue(eventsHeardByWildcardListener.get(
-					   1).getEventType().getName().equalsIgnoreCase("com.adobe.eventtype.pairedresponse"));
-		assertTrue(eventsHeardByWildcardListener.get(
-					   1).getEventSource().getName().equalsIgnoreCase("com.example.testable.pairedrequest"));
-		assertEquals(pairedEventData, eventsHeardByWildcardListener.get(1).getEventData());
-		assertTrue(dispatchStatus);
-		assertTrue(result.get(0).getType().equalsIgnoreCase("com.adobe.eventtype.pairedresponse"));
-		assertTrue(result.get(0).getSource().equalsIgnoreCase("com.example.testable.pairedrequest"));
-		assertEquals(pairedEventData, result.get(0).getEventData());
-	}
-
-	// Test Case No : 41
-	// Set XDM Shared Event State that is not tied to an event using setXDMSharedEventState API
-	@Test
-	public void testSetAndGetXDMSharedEventState_whenDanglingEvent_setsAndGetsAppropriateXDMSharedState() {
-		// setup
-		String extensionName = "Extension41";
-		CreateExtensionResponse returnStatus = extensionTestingHelper.registerExtension(extensionName,
-											   configListenerTypes);
-		TestableExtension testableExtension = (TestableExtension)
-											  extensionTestingHelper.getExtensionInstance(extensionName);
-		assertNull(returnStatus.extensionUnexpectedError);
-		assertTrue(extensionTestingHelper.isRegistered(extensionName));
-		assertNotNull(testableExtension);
-
-		Event event = new Event.Builder("DispatchedEvent", configListenerTypes.get(0).eventType,
-										configListenerTypes.get(0).eventSource).setEventData(eventData).build();
-		ExtensionErrorCallback<ExtensionError> errorCallback = new ExtensionErrorCallback<ExtensionError>() {
-			@Override
-			public void error(final ExtensionError extensionError) {
-			}
-		};
-		assertTrue(testableExtension.getApi().setXDMSharedEventState(subEventData, event, errorCallback));
-
-		Map<String, Object> sharedState = testableExtension.getApi().getXDMSharedEventState(
-											  testableExtension.getName(), event, errorCallback);
-		// verify
-		assertNull(returnStatus.extensionUnexpectedError);
-		assertTrue(extensionTestingHelper.isRegistered(extensionName));
-		assertEquals(subEventData, sharedState);
-	}
-
-	// Test Case No : 42
-	// Clear XDM Shared Event States Of A Third Party Extension without affecting
-	// the XDM Shared Event States Of other extensions using clearXDMSharedEventStates API
-	@Test
-	public void
-	testClearXDMSharedEventStates_whenMultipleRegisteredExtensions_doesNotAffectXDMSharedStateOfOtherExtensions() {
-
-		// setup
-		CreateExtensionResponse returnStatus1 = extensionTestingHelper.registerExtension("ThirdPartyExtensionOne",
-												configListenerTypes);
-		TestableExtension testableExtension1 = (TestableExtension)
-											   extensionTestingHelper.getExtensionInstance("ThirdPartyExtensionOne");
-		assertNull(returnStatus1.extensionUnexpectedError);
-		assertTrue(extensionTestingHelper.isRegistered("ThirdPartyExtensionOne"));
-		assertNotNull(testableExtension1);
-
-		CreateExtensionResponse returnStatus2 = extensionTestingHelper.registerExtension("ThirdPartyExtensionTwo",
-												configListenerTypes);
-		TestableExtension testableExtension2 = (TestableExtension)
-											   extensionTestingHelper.getExtensionInstance("ThirdPartyExtensionTwo");
-		assertNull(returnStatus2.extensionUnexpectedError);
-		assertTrue(extensionTestingHelper.isRegistered("ThirdPartyExtensionTwo"));
-		assertNotNull(testableExtension2);
-
-		Event event = new Event.Builder("DispatchedEvent", configListenerTypes.get(0).eventType,
-										configListenerTypes.get(0).eventSource).setEventData(eventData).build();
-		ExtensionErrorCallback<ExtensionError> errorCallback = new ExtensionErrorCallback<ExtensionError>() {
-			@Override
-			public void error(final ExtensionError extensionError) {
-			}
-		};
-		assertTrue(testableExtension1.getApi().setXDMSharedEventState(subEventData, event, errorCallback));
-		assertTrue(testableExtension2.getApi().setXDMSharedEventState(subEventData, event, errorCallback));
-		ExtensionErrorCallback<ExtensionError> errorCallback1 = new ExtensionErrorCallback<ExtensionError>() {
-			@Override
-			public void error(final ExtensionError extensionError) {
-			}
-		};
-		Map<String, Object> sharedStateBeforeClearing1 = testableExtension1.getApi().getXDMSharedEventState(
-					testableExtension1.getName(), event, errorCallback1);
-		Map<String, Object> sharedStateBeforeClearing2 = testableExtension2.getApi().getXDMSharedEventState(
-					testableExtension2.getName(), event, errorCallback1);
-		ExtensionErrorCallback<ExtensionError> errorCallback2 = new ExtensionErrorCallback<ExtensionError>() {
-			@Override
-			public void error(final ExtensionError extensionError) {
-				Log.debug(LOG_TAG, String.format("An error occurred while clearing the XDM shared states %d %s",
-												 extensionError.getErrorCode(), extensionError.getErrorName()));
-			}
-		};
-		// test
-		testableExtension1.getApi().clearXDMSharedEventStates(errorCallback2);
-		Map<String, Object> getSharedStateAfterClearing1 = testableExtension1.getApi().getXDMSharedEventState(
-					testableExtension1.getName(), event, errorCallback1);
-		Map<String, Object> getSharedStateAfterClearing2 = testableExtension2.getApi().getXDMSharedEventState(
-					testableExtension2.getName(), event, errorCallback1);
-		// verify
-		assertNull(returnStatus1.extensionUnexpectedError);
-		assertTrue(extensionTestingHelper.isRegistered("ThirdPartyExtensionOne"));
-		assertNull(returnStatus2.extensionUnexpectedError);
-		assertTrue(extensionTestingHelper.isRegistered("ThirdPartyExtensionTwo"));
-		assertEquals(subEventData, sharedStateBeforeClearing1);
-		assertEquals(subEventData, sharedStateBeforeClearing2);
-		assertNull(getSharedStateAfterClearing1);
-		assertEquals(subEventData, getSharedStateAfterClearing2);
-	}
-
-	// Test Case No : 43
-	// Get the XDM shared state for the custom extension, should be null if not set, should be valid if set before
-	@Test
-	public void testGetXDMSharedEventState_whenItIsNotSet_returnsNull() {
-
-		// setup
-		String extensionName = "ThirdPartyExtension43";
-		CreateExtensionResponse returnStatus = extensionTestingHelper.registerExtension(extensionName, customListenerTypes);
-		TestableExtension testableExtension = (TestableExtension)
-											  extensionTestingHelper.getExtensionInstance(extensionName);
-		assertNull(returnStatus.extensionUnexpectedError);
-		assertTrue(extensionTestingHelper.isRegistered(extensionName));
-		assertNotNull(testableExtension);
-
-		ListenerType listenerType =  customListenerTypes.get(0);
-		Event event = new Event.Builder("DispatchedEvent", listenerType.eventType,
-										listenerType.eventSource).setEventData(eventData).build();
-
-		ExtensionErrorCallback<ExtensionError> errorCallback = new ExtensionErrorCallback<ExtensionError>() {
-			@Override
-			public void error(final ExtensionError extensionError) {
-			}
-		};
-		// test
-		Map<String, Object> sharedStateBeforeItWasSet = testableExtension.getApi().getXDMSharedEventState(
-					testableExtension.getName(),
-					event, errorCallback);
-		// verify
-		assertNull(returnStatus.extensionUnexpectedError);
-		assertTrue(extensionTestingHelper.isRegistered(extensionName));
-		assertNull(sharedStateBeforeItWasSet);
-	}
-
-	// Test Case No : 44
-	// SetXDMSharedState with valid state, null event, should not crash
-	@Test
-	public void testSetAndGetXDMSharedEventState_whenValidStateAndNullEvent_returnsNoError() {
-
-		// setup
-		String extensionName = "ThirdPartyExtension44";
-		CreateExtensionResponse returnStatus = extensionTestingHelper.registerExtension(extensionName, customListenerTypes);
-		TestableExtension testableExtension = (TestableExtension)
-											  extensionTestingHelper.getExtensionInstance(extensionName);
-
-		assertNull(returnStatus.extensionUnexpectedError);
-		assertTrue(extensionTestingHelper.isRegistered(extensionName));
-		assertNotNull(testableExtension);
-
-		final ExtensionError[] extenError = new ExtensionError[1];
-		ExtensionErrorCallback<ExtensionError> errorCallback = new ExtensionErrorCallback<ExtensionError>() {
-			@Override
-			public void error(final ExtensionError extensionError) {
-				extenError[0] = extensionError;
-			}
-		};
-		Map<String, Object> state = new HashMap<String, Object>();
-		state.put("testKey", "testVal");
-		assertTrue(testableExtension.getApi().setXDMSharedEventState(state, null, errorCallback));
-		// test
-		Map<String, Object> customSharedState = testableExtension.getApi().getXDMSharedEventState(testableExtension.getName(),
-												null, errorCallback);
-		// verify
-		assertNull(returnStatus.extensionUnexpectedError);
-		assertTrue(extensionTestingHelper.isRegistered(extensionName));
-		assertEquals(state, customSharedState);
-		assertNull(extenError[0]);
-	}
-
-	// Test Case No : 45
-	// SetXDMSharedState with null state, valid event, should not crash
-	@Test
-	public void testSetAndGetXDMSharedEventState_whenNullStateAndValidEvent_returnsNoError() {
-
-		// setup
-		String extensionName = "ThirdPartyExtension44";
-		CreateExtensionResponse returnStatus = extensionTestingHelper.registerExtension(extensionName, customListenerTypes);
-		TestableExtension testableExtension = (TestableExtension)
-											  extensionTestingHelper.getExtensionInstance(extensionName);
-
-		assertNull(returnStatus.extensionUnexpectedError);
-		assertTrue(extensionTestingHelper.isRegistered(extensionName));
-		assertNotNull(testableExtension);
-
-		final ExtensionError[] extenError = new ExtensionError[1];
-		ExtensionErrorCallback<ExtensionError> errorCallback = new ExtensionErrorCallback<ExtensionError>() {
-			@Override
-			public void error(final ExtensionError extensionError) {
-				extenError[0] = extensionError;
-			}
-		};
-		Event event = new Event.Builder("DispatchedEvent", configListenerTypes.get(0).eventType,
-										configListenerTypes.get(0).eventSource).setEventData(eventData).build();
-		assertTrue(testableExtension.getApi().setXDMSharedEventState(null, event, errorCallback));
-		// test
-		Map<String, Object> customSharedState = testableExtension.getApi().getXDMSharedEventState(testableExtension.getName(),
-												event, errorCallback);
-		// verify
-		assertNull(returnStatus.extensionUnexpectedError);
-		assertTrue(extensionTestingHelper.isRegistered(extensionName));
-		assertNull(customSharedState);
-		assertNull(extenError[0]);
-	}
->>>>>>> 58588473
-
-}
-
-
-
+
+}