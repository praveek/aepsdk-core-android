/*
  Copyright 2022 Adobe. All rights reserved.
  This file is licensed to you under the Apache License, Version 2.0 (the "License");
  you may not use this file except in compliance with the License. You may obtain a copy
  of the License at http://www.apache.org/licenses/LICENSE-2.0
  Unless required by applicable law or agreed to in writing, software distributed under
  the License is distributed on an "AS IS" BASIS, WITHOUT WARRANTIES OR REPRESENTATIONS
  OF ANY KIND, either express or implied. See the License for the specific language
  governing permissions and limitations under the License.
 */

package com.adobe.marketing.mobile.services;

import android.content.Context;

import com.adobe.marketing.mobile.LoggingMode;
import com.adobe.marketing.mobile.MobileCore;
<<<<<<< HEAD
import com.adobe.marketing.mobile.internal.utility.StringUtils;
import com.adobe.marketing.mobile.services.utility.FileUtil;
=======
import com.adobe.marketing.mobile.internal.utility.SQLiteDatabaseHelper;
>>>>>>> 2bd4d60c

import java.io.File;
import java.util.HashMap;
import java.util.Map;

/**
 * Class to create instances of {@link DataQueue}.
 * It caches the instances of DataQueue to ensure one instance is created per database.
 */
class DataQueueService implements DataQueuing {


	private static final String LOG_TAG = "DataQueueService";
	private Map<String, DataQueue> dataQueueCache;

	DataQueueService() {
		dataQueueCache = new HashMap<>();
	}

	//TODO add @NonNUll annotation after merging with dev-v2.0.0 branch
	@Override
	public DataQueue getDataQueue(final String databaseName) {
		DataQueue dataQueue = dataQueueCache.get(databaseName);

		if (dataQueue == null) {
			synchronized (this) {
				dataQueue = dataQueueCache.get(databaseName);

				if (dataQueue == null) {
					Context appContext = ServiceProvider.getInstance().getApplicationContext();

					if(appContext == null) {
						MobileCore.log(LoggingMode.WARNING,
								LOG_TAG,
								String.format("Failed to create DataQueue for database (%s), the ApplicationContext is null", databaseName));
						return null;
					}

					final File databaseDirDataQueue = migrateDataQueueService(databaseName);

					if(databaseDirDataQueue == null){
						return null;
					}

<<<<<<< HEAD
					dataQueue = new SQLiteDataQueue(databaseDirDataQueue.getPath(), databaseHelper);
=======
					dataQueue = new SQLiteDataQueue(cacheDir, databaseName);
>>>>>>> 2bd4d60c
					dataQueueCache.put(databaseName, dataQueue);
				}
			}
		}

		return dataQueue;
	}

	private File migrateDataQueueService(String databaseName) {
		final String cleanedDatabaseName = FileUtil.removeRelativePath(databaseName);

		if(StringUtils.isNullOrEmpty(databaseName)) {
			MobileCore.log(LoggingMode.WARNING,
					LOG_TAG,
					"Failed to create DataQueue, database name is null");
			return null;
		}

		final File databaseDirDataQueue = ServiceProvider.getInstance().getApplicationContext().getDatabasePath(cleanedDatabaseName);

		final File cacheDir = ServiceProvider.getInstance().getDeviceInfoService().getApplicationCacheDir();
		if (!databaseDirDataQueue.exists() && cacheDir != null) {
			final File cacheDirDataQueue = new File(cacheDir, cleanedDatabaseName);
			if (cacheDirDataQueue.exists()) {
				try {
					if(databaseDirDataQueue.createNewFile()) {
						FileUtil.copyFile(cacheDirDataQueue, databaseDirDataQueue);
						MobileCore.log(LoggingMode.DEBUG,
								LOG_TAG,
								String.format("Successfully moved DataQueue for database (%s) from cache directory to database directory", databaseName));
					}
				} catch (Exception e) {
					MobileCore.log(LoggingMode.WARNING,
							LOG_TAG,
							String.format("Failed to move DataQueue for database (%s), could not create new file in database directory", databaseName));
					return null;
				}
			}
		}
		return databaseDirDataQueue;
	}
}<|MERGE_RESOLUTION|>--- conflicted
+++ resolved
@@ -15,12 +15,8 @@
 
 import com.adobe.marketing.mobile.LoggingMode;
 import com.adobe.marketing.mobile.MobileCore;
-<<<<<<< HEAD
 import com.adobe.marketing.mobile.internal.utility.StringUtils;
 import com.adobe.marketing.mobile.services.utility.FileUtil;
-=======
-import com.adobe.marketing.mobile.internal.utility.SQLiteDatabaseHelper;
->>>>>>> 2bd4d60c
 
 import java.io.File;
 import java.util.HashMap;
@@ -64,12 +60,7 @@
 					if(databaseDirDataQueue == null){
 						return null;
 					}
-
-<<<<<<< HEAD
-					dataQueue = new SQLiteDataQueue(databaseDirDataQueue.getPath(), databaseHelper);
-=======
-					dataQueue = new SQLiteDataQueue(cacheDir, databaseName);
->>>>>>> 2bd4d60c
+					dataQueue = new SQLiteDataQueue(databaseDirDataQueue.getPath());
 					dataQueueCache.put(databaseName, dataQueue);
 				}
 			}
