/*
  Copyright 2022 Adobe. All rights reserved.
  This file is licensed to you under the Apache License, Version 2.0 (the "License");
  you may not use this file except in compliance with the License. You may obtain a copy
  of the License at http://www.apache.org/licenses/LICENSE-2.0
  Unless required by applicable law or agreed to in writing, software distributed under
  the License is distributed on an "AS IS" BASIS, WITHOUT WARRANTIES OR REPRESENTATIONS
  OF ANY KIND, either express or implied. See the License for the specific language
  governing permissions and limitations under the License.
 */
package com.adobe.marketing.mobile.services;

import android.app.Activity;
import android.content.Context;

import com.adobe.marketing.mobile.services.ui.AndroidUIService;
import com.adobe.marketing.mobile.services.ui.FullscreenMessageDelegate;
import com.adobe.marketing.mobile.services.ui.UIService;
import com.adobe.marketing.mobile.services.ui.URIHandler;

import java.lang.ref.WeakReference;

/**
 * Maintains the current set of provided services and any potential service overrides
 */
public class ServiceProvider {

<<<<<<< HEAD
	private static class ServiceProviderSingleton {
		private static final ServiceProvider INSTANCE = new ServiceProvider();
	}

	/**
	 * Singleton method to get the instance of ServiceProvider
	 * @return the {@link ServiceProvider} singleton
	 */
	public static ServiceProvider getInstance() {
		return ServiceProviderSingleton.INSTANCE;
	}
	private volatile WeakReference<Activity> currentActivity;
	private volatile WeakReference<Context> applicationContext;

	private DeviceInfoService defaultDeviceInfoService;
	private DeviceInforming overrideDeviceInfoService;
	private NetworkService defaultNetworkService;
	private Networking overrideNetworkService;
	private DataQueueService dataQueueService;
	private DataStoring defaultDataStoreService;
	private DataStoring overrideDataStoreService;
	private UIService defaultUIService;
	private FullscreenMessageDelegate messageDelegate;

	private ServiceProvider() {
		defaultNetworkService = new NetworkService();
		defaultDeviceInfoService = new DeviceInfoService();
		dataQueueService = new DataQueueService();
		defaultDataStoreService = new LocalDataStoreService();
		defaultUIService = new AndroidUIService();
		messageDelegate = null;
	}

	/**
	 * Sets the {@link Context} of the application
	 * @param applicationContext android application {@link Context}
	 */
	public void setContext(final Context applicationContext) {
		this.applicationContext = new WeakReference<>(applicationContext);
	}

	/**
	 * Sets the current {@link Activity}
	 * @param activity the current {@link Activity}
	 */
	public void setCurrentActivity(final Activity activity) {
		this.currentActivity = new WeakReference<>(activity);
	}

	/**
	 * Returns the {@code Context} of the application
	 *
	 * @return the {@code Context} of the application
	 */
	Context getApplicationContext() {
		return this.applicationContext != null ? this.applicationContext.get() : null;
	}

	/**
	 * Returns the current {@code Activity}
	 *
	 * @return the current {@code Activity}
	 */
	Activity getCurrentActivity() {
		return this.currentActivity != null ? this.currentActivity.get() : null;
	}

	/**
	 * Gets the {@link DataStoring} service
	 * @return the {@link DataStoring} service
	 */
	public DataStoring getDataStoreService() {
		return overrideDataStoreService != null ? overrideDataStoreService : defaultDataStoreService;
	}

	/**
	 * For testing purpose. Overrides the default {@link DataStoring} service
	 * @param dataStoring new {@link DataStoring} service
	 */
	protected void setDataStoreService(DataStoring dataStoring) {
		overrideDataStoreService = dataStoring;
	}

	/**
	 * Gets the {@link DeviceInforming} service
	 * @return the {@link DeviceInforming} service
	 */
	public DeviceInforming getDeviceInfoService() {
		return overrideDeviceInfoService != null ? overrideDeviceInfoService : defaultDeviceInfoService;
	}

	/**
	 * For testing purpose. Overrides the default {@link DeviceInforming} service
	 * @param deviceInfoService new {@link DeviceInforming} service
	 */
	protected void setDeviceInfoService(DeviceInforming deviceInfoService) {
		overrideDeviceInfoService = deviceInfoService;
	}

	/**
	 * Gets the current {@link Networking} service.
	 * @return the override {@link Networking} service if it has been provided, otherwise the default
	 * {@link Networking} service is returned
	 */
	public Networking getNetworkService() {
		return overrideNetworkService != null ? overrideNetworkService : defaultNetworkService;
	}

	/**
	 * Overrides the {@link Networking} service.
	 * @param networkService the new {@link Networking} service which will override the default  {@link Networking} service
	 */
	public void setNetworkService(Networking networkService) {
		overrideNetworkService = networkService;
	}
	/**
	 * Gets the {@link DataQueuing} service
	 * @return the {@link DataQueuing} service
	 */
	public DataQueuing getDataQueueService() {
		return dataQueueService;
	}

	public UIService getUIService() {
		return defaultUIService;
	}

	/**
	 * Gets the custom {@link FullscreenMessageDelegate}.
	 * @return the custom {@code FullscreenMessageDelegate} if set, null otherwise
	 */
	public FullscreenMessageDelegate getMessageDelegate() {
		return this.messageDelegate;
	}

	/**
	 * Sets a custom {@link FullscreenMessageDelegate}.
	 * @param messageDelegate the custom {@code FullscreenMessageDelegate} to use for handling the display of Messaging extension in-app messages
	 */
	public void setMessageDelegate(final FullscreenMessageDelegate messageDelegate) {
		this.messageDelegate = messageDelegate;
	}

	/**
	 * Provides an {@link URIHandler} to decide the destination of the given URI
	 * @param uriHandler An {@link URIHandler} instance used to decide the Android link's destination
	 */
	public void setURIHandler(URIHandler uriHandler){
		this.getUIService().setURIHandler(uriHandler);
	}

	/**
	 * Reset the {@code ServiceProvider} to its default state.
	 * Any previously set services are reset to their default state.
	 */
	protected void reset() {
		defaultDeviceInfoService = new DeviceInfoService();
		defaultNetworkService = new NetworkService();
		dataQueueService = new DataQueueService();
		defaultDataStoreService = new LocalDataStoreService();

		overrideDeviceInfoService = null;
		overrideNetworkService = null;
		messageDelegate = null;
	}
=======
    private static class ServiceProviderSingleton {
        private static final ServiceProvider INSTANCE = new ServiceProvider();
    }

    /**
     * Singleton method to get the instance of ServiceProvider
     *
     * @return the {@link ServiceProvider} singleton
     */
    public static ServiceProvider getInstance() {
        return ServiceProviderSingleton.INSTANCE;
    }

    private volatile WeakReference<Activity> currentActivity;
    private volatile WeakReference<Context> applicationContext;

    private DeviceInfoService defaultDeviceInfoService;
    private DeviceInforming overrideDeviceInfoService;
    private NetworkService defaultNetworkService;
    private Networking overrideNetworkService;
    private DataQueueService dataQueueService;
    private DataStoring defaultDataStoreService;
    private UIService defaultUIService;
    private FullscreenMessageDelegate messageDelegate;
    private Logging defaultLoggingService;

    private ServiceProvider() {
        defaultNetworkService = new NetworkService();
        defaultDeviceInfoService = new DeviceInfoService();
        dataQueueService = new DataQueueService();
        defaultDataStoreService = new LocalDataStoreService();
        defaultUIService = new AndroidUIService();
        messageDelegate = null;
        defaultLoggingService = new AndroidLoggingService();
    }

    /**
     * Sets the {@link Context} of the application
     *
     * @param applicationContext android application {@link Context}
     */
    public void setContext(final Context applicationContext) {
        this.applicationContext = new WeakReference<>(applicationContext);
    }

    /**
     * Sets the current {@link Activity}
     *
     * @param activity the current {@link Activity}
     */
    public void setCurrentActivity(final Activity activity) {
        this.currentActivity = new WeakReference<>(activity);
    }

    /**
     * Returns the {@code Context} of the application
     *
     * @return the {@code Context} of the application
     */
    Context getApplicationContext() {
        return this.applicationContext != null ? this.applicationContext.get() : null;
    }

    /**
     * Returns the current {@code Activity}
     *
     * @return the current {@code Activity}
     */
    Activity getCurrentActivity() {
        return this.currentActivity != null ? this.currentActivity.get() : null;
    }

    /**
     * Returns the current {@link Logging}
     *
     * @return the current {@link Logging}
     */
    public Logging getLoggingService() {
        return this.defaultLoggingService;
    }

    /**
     * Gets the {@link DataStoring} service
     *
     * @return the {@link DataStoring} service
     */
    public DataStoring getDataStoreService() {
        return defaultDataStoreService;
    }

    /**
     * Gets the {@link DeviceInforming} service
     *
     * @return the {@link DeviceInforming} service
     */
    public DeviceInforming getDeviceInfoService() {
        return overrideDeviceInfoService != null ? overrideDeviceInfoService : defaultDeviceInfoService;
    }

    /**
     * For testing purpose. Overrides the default {@link DeviceInforming} service
     *
     * @param deviceInfoService new {@link DeviceInforming} service
     */
    protected void setDeviceInfoService(DeviceInforming deviceInfoService) {
        overrideDeviceInfoService = deviceInfoService;
    }

    /**
     * Gets the current {@link Networking} service.
     *
     * @return the override {@link Networking} service if it has been provided, otherwise the default
     * {@link Networking} service is returned
     */
    public Networking getNetworkService() {
        return overrideNetworkService != null ? overrideNetworkService : defaultNetworkService;
    }

    /**
     * Overrides the {@link Networking} service.
     *
     * @param networkService the new {@link Networking} service which will override the default  {@link Networking} service
     */
    public void setNetworkService(Networking networkService) {
        overrideNetworkService = networkService;
    }

    /**
     * Gets the {@link DataQueuing} service
     *
     * @return the {@link DataQueuing} service
     */
    public DataQueuing getDataQueueService() {
        return dataQueueService;
    }

    public UIService getUIService() {
        return defaultUIService;
    }

    /**
     * Gets the custom {@link FullscreenMessageDelegate}.
     *
     * @return the custom {@code FullscreenMessageDelegate} if set, null otherwise
     */
    public FullscreenMessageDelegate getMessageDelegate() {
        return this.messageDelegate;
    }

    /**
     * Sets a custom {@link FullscreenMessageDelegate}.
     *
     * @param messageDelegate the custom {@code FullscreenMessageDelegate} to use for handling the display of Messaging extension in-app messages
     */
    public void setMessageDelegate(final FullscreenMessageDelegate messageDelegate) {
        this.messageDelegate = messageDelegate;
    }

    /**
     * Provides an {@link URIHandler} to decide the destination of the given URI
     *
     * @param uriHandler An {@link URIHandler} instance used to decide the Android link's destination
     */
    public void setURIHandler(URIHandler uriHandler) {
        this.getUIService().setURIHandler(uriHandler);
    }

    /**
     * Reset the {@code ServiceProvider} to its default state.
     * Any previously set services are reset to their default state.
     */
    protected void reset() {
        defaultDeviceInfoService = new DeviceInfoService();
        defaultNetworkService = new NetworkService();
        dataQueueService = new DataQueueService();
        defaultDataStoreService = new LocalDataStoreService();

        overrideDeviceInfoService = null;
        overrideNetworkService = null;
        messageDelegate = null;
    }
>>>>>>> f2104252
}<|MERGE_RESOLUTION|>--- conflicted
+++ resolved
@@ -25,20 +25,21 @@
  */
 public class ServiceProvider {
 
-<<<<<<< HEAD
-	private static class ServiceProviderSingleton {
-		private static final ServiceProvider INSTANCE = new ServiceProvider();
-	}
-
-	/**
-	 * Singleton method to get the instance of ServiceProvider
-	 * @return the {@link ServiceProvider} singleton
-	 */
-	public static ServiceProvider getInstance() {
-		return ServiceProviderSingleton.INSTANCE;
-	}
-	private volatile WeakReference<Activity> currentActivity;
-	private volatile WeakReference<Context> applicationContext;
+    private static class ServiceProviderSingleton {
+        private static final ServiceProvider INSTANCE = new ServiceProvider();
+    }
+
+    /**
+     * Singleton method to get the instance of ServiceProvider
+     *
+     * @return the {@link ServiceProvider} singleton
+     */
+    public static ServiceProvider getInstance() {
+        return ServiceProviderSingleton.INSTANCE;
+    }
+
+    private volatile WeakReference<Activity> currentActivity;
+    private volatile WeakReference<Context> applicationContext;
 
 	private DeviceInfoService defaultDeviceInfoService;
 	private DeviceInforming overrideDeviceInfoService;
@@ -46,177 +47,9 @@
 	private Networking overrideNetworkService;
 	private DataQueueService dataQueueService;
 	private DataStoring defaultDataStoreService;
-	private DataStoring overrideDataStoreService;
 	private UIService defaultUIService;
 	private FullscreenMessageDelegate messageDelegate;
-
-	private ServiceProvider() {
-		defaultNetworkService = new NetworkService();
-		defaultDeviceInfoService = new DeviceInfoService();
-		dataQueueService = new DataQueueService();
-		defaultDataStoreService = new LocalDataStoreService();
-		defaultUIService = new AndroidUIService();
-		messageDelegate = null;
-	}
-
-	/**
-	 * Sets the {@link Context} of the application
-	 * @param applicationContext android application {@link Context}
-	 */
-	public void setContext(final Context applicationContext) {
-		this.applicationContext = new WeakReference<>(applicationContext);
-	}
-
-	/**
-	 * Sets the current {@link Activity}
-	 * @param activity the current {@link Activity}
-	 */
-	public void setCurrentActivity(final Activity activity) {
-		this.currentActivity = new WeakReference<>(activity);
-	}
-
-	/**
-	 * Returns the {@code Context} of the application
-	 *
-	 * @return the {@code Context} of the application
-	 */
-	Context getApplicationContext() {
-		return this.applicationContext != null ? this.applicationContext.get() : null;
-	}
-
-	/**
-	 * Returns the current {@code Activity}
-	 *
-	 * @return the current {@code Activity}
-	 */
-	Activity getCurrentActivity() {
-		return this.currentActivity != null ? this.currentActivity.get() : null;
-	}
-
-	/**
-	 * Gets the {@link DataStoring} service
-	 * @return the {@link DataStoring} service
-	 */
-	public DataStoring getDataStoreService() {
-		return overrideDataStoreService != null ? overrideDataStoreService : defaultDataStoreService;
-	}
-
-	/**
-	 * For testing purpose. Overrides the default {@link DataStoring} service
-	 * @param dataStoring new {@link DataStoring} service
-	 */
-	protected void setDataStoreService(DataStoring dataStoring) {
-		overrideDataStoreService = dataStoring;
-	}
-
-	/**
-	 * Gets the {@link DeviceInforming} service
-	 * @return the {@link DeviceInforming} service
-	 */
-	public DeviceInforming getDeviceInfoService() {
-		return overrideDeviceInfoService != null ? overrideDeviceInfoService : defaultDeviceInfoService;
-	}
-
-	/**
-	 * For testing purpose. Overrides the default {@link DeviceInforming} service
-	 * @param deviceInfoService new {@link DeviceInforming} service
-	 */
-	protected void setDeviceInfoService(DeviceInforming deviceInfoService) {
-		overrideDeviceInfoService = deviceInfoService;
-	}
-
-	/**
-	 * Gets the current {@link Networking} service.
-	 * @return the override {@link Networking} service if it has been provided, otherwise the default
-	 * {@link Networking} service is returned
-	 */
-	public Networking getNetworkService() {
-		return overrideNetworkService != null ? overrideNetworkService : defaultNetworkService;
-	}
-
-	/**
-	 * Overrides the {@link Networking} service.
-	 * @param networkService the new {@link Networking} service which will override the default  {@link Networking} service
-	 */
-	public void setNetworkService(Networking networkService) {
-		overrideNetworkService = networkService;
-	}
-	/**
-	 * Gets the {@link DataQueuing} service
-	 * @return the {@link DataQueuing} service
-	 */
-	public DataQueuing getDataQueueService() {
-		return dataQueueService;
-	}
-
-	public UIService getUIService() {
-		return defaultUIService;
-	}
-
-	/**
-	 * Gets the custom {@link FullscreenMessageDelegate}.
-	 * @return the custom {@code FullscreenMessageDelegate} if set, null otherwise
-	 */
-	public FullscreenMessageDelegate getMessageDelegate() {
-		return this.messageDelegate;
-	}
-
-	/**
-	 * Sets a custom {@link FullscreenMessageDelegate}.
-	 * @param messageDelegate the custom {@code FullscreenMessageDelegate} to use for handling the display of Messaging extension in-app messages
-	 */
-	public void setMessageDelegate(final FullscreenMessageDelegate messageDelegate) {
-		this.messageDelegate = messageDelegate;
-	}
-
-	/**
-	 * Provides an {@link URIHandler} to decide the destination of the given URI
-	 * @param uriHandler An {@link URIHandler} instance used to decide the Android link's destination
-	 */
-	public void setURIHandler(URIHandler uriHandler){
-		this.getUIService().setURIHandler(uriHandler);
-	}
-
-	/**
-	 * Reset the {@code ServiceProvider} to its default state.
-	 * Any previously set services are reset to their default state.
-	 */
-	protected void reset() {
-		defaultDeviceInfoService = new DeviceInfoService();
-		defaultNetworkService = new NetworkService();
-		dataQueueService = new DataQueueService();
-		defaultDataStoreService = new LocalDataStoreService();
-
-		overrideDeviceInfoService = null;
-		overrideNetworkService = null;
-		messageDelegate = null;
-	}
-=======
-    private static class ServiceProviderSingleton {
-        private static final ServiceProvider INSTANCE = new ServiceProvider();
-    }
-
-    /**
-     * Singleton method to get the instance of ServiceProvider
-     *
-     * @return the {@link ServiceProvider} singleton
-     */
-    public static ServiceProvider getInstance() {
-        return ServiceProviderSingleton.INSTANCE;
-    }
-
-    private volatile WeakReference<Activity> currentActivity;
-    private volatile WeakReference<Context> applicationContext;
-
-    private DeviceInfoService defaultDeviceInfoService;
-    private DeviceInforming overrideDeviceInfoService;
-    private NetworkService defaultNetworkService;
-    private Networking overrideNetworkService;
-    private DataQueueService dataQueueService;
-    private DataStoring defaultDataStoreService;
-    private UIService defaultUIService;
-    private FullscreenMessageDelegate messageDelegate;
-    private Logging defaultLoggingService;
+	private Logging defaultLoggingService;
 
     private ServiceProvider() {
         defaultNetworkService = new NetworkService();
@@ -373,5 +206,4 @@
         overrideNetworkService = null;
         messageDelegate = null;
     }
->>>>>>> f2104252
 }