apply plugin: 'com.android.library'
apply plugin: 'kotlin-android'
apply plugin: 'org.jlleitschuh.gradle.ktlint'
apply plugin: 'org.jetbrains.dokka'

android {
    compileSdkVersion 30

    defaultConfig {
        minSdkVersion 19
        //noinspection OldTargetApi
        targetSdkVersion 30
        //Include the Proguard rules for Core Extension in the aar
        consumerProguardFiles 'lib-proguard-rules.pro'
        testInstrumentationRunner 'androidx.test.runner.AndroidJUnitRunner'
    }

    sourceSets {
        test{
            java{
                srcDirs += "src/legacy/test-common/java"
                srcDirs += "src/legacy/test-module/java"
                srcDirs += "src/test/kotlin"
            }
            resources{
                srcDirs += "src/legacy/test-module/resources"
            }
        }
        main{
            java{
                srcDirs += "src/legacy/main/java"
            }
        }
        androidTest{
            java.srcDirs += "src/legacy/androidTest-common/java"
        }
    }

    testOptions {
        unitTests.returnDefaultValues = true
        unitTests.includeAndroidResources = true
    }

    flavorDimensions "target"

    productFlavors {
        phone {
            dimension "target"
        }
    }

    buildTypes {
        debug {
            testCoverageEnabled false
            debuggable true
        }
        release {
            minifyEnabled false
            proguardFiles getDefaultProguardFile('proguard-android.txt'), 'proguard-rules.pro'
        }
    }

    compileOptions {
        sourceCompatibility JavaVersion.VERSION_1_8
        targetCompatibility JavaVersion.VERSION_1_8
    }

    kotlinOptions {
        jvmTarget = JavaVersion.VERSION_1_8
    }
}
apply plugin: 'jacoco'
task jacocoTestReport(type: JacocoReport, dependsOn: ['testPhoneDebugUnitTest','createPhoneDebugCoverageReport']) {

    def debugTree = fileTree(dir: "${project.buildDir}/intermediates/javac/phoneDebug/classes")

    additionalClassDirs.setFrom files([debugTree])
    additionalSourceDirs.setFrom files(android.sourceSets.phone.java.sourceFiles)
    sourceDirectories.setFrom files(android.sourceSets.main.java.sourceFiles)
    executionData.setFrom fileTree(dir: "$buildDir", includes: [
            "jacoco/testPhoneDebugUnitTest.exec",
            "outputs/code_coverage/phoneDebugAndroidTest/connected/*coverage.ec"
    ])
    reports {
        xml.enabled true
        csv.enabled false
        html.enabled true
    }
}

android.libraryVariants.all { variant ->
    tasks.withType(Javadoc) {
        source = [android.sourceSets.main.java.sourceFiles, android.sourceSets.phone.java.sourceFiles]
        ext.androidJar = "${android.sdkDirectory}/platforms/${android.compileSdkVersion}/android.jar"

        doFirst{classpath = files(variant.javaCompile.classpath.files) + files(ext.androidJar)}

        exclude "**/BuildConfig.java"
        exclude "**/R.java"
        options {
            links "https://developer.android.com/reference"
        }
    }
}


apply from: 'checkStyle.gradle'
apply from: 'release.gradle'

dependencies {
    //noinspection GradleCompatible
    implementation 'androidx.appcompat:appcompat:1.0.0'
    implementation "org.jetbrains.kotlin:kotlin-stdlib-jdk8:$kotlin_version"
    // unit tests
    testImplementation "junit:junit:4.13.2"
    //noinspection GradleDependency
    testImplementation "org.mockito:mockito-core:2.22.0"
    testImplementation 'org.powermock:powermock-api-mockito2:2.0.0'
    testImplementation 'org.powermock:powermock-module-junit4:2.0.0'
    testImplementation 'commons-codec:commons-codec:1.15'
    testImplementation 'org.robolectric:robolectric:3.6.2'
    //noinspection GradleDependency
    testImplementation 'org.json:json:20160810'
    testImplementation "org.jetbrains.kotlin:kotlin-test:$kotlin_version"
<<<<<<< HEAD
//    testImplementation project(path: ':android-core-library')
    // instrumentation tests
    androidTestImplementation 'androidx.test:rules:1.1.1'
    androidTestImplementation 'androidx.test.ext:junit:1.1.3'
//    androidTestImplementation project(path: ':android-core-library')
=======
    // instrumentation tests
    androidTestImplementation 'androidx.test:rules:1.1.1'
    androidTestImplementation 'androidx.test.ext:junit:1.1.3'
>>>>>>> c38e6832
}

repositories {
    mavenCentral()
}<|MERGE_RESOLUTION|>--- conflicted
+++ resolved
@@ -122,17 +122,11 @@
     //noinspection GradleDependency
     testImplementation 'org.json:json:20160810'
     testImplementation "org.jetbrains.kotlin:kotlin-test:$kotlin_version"
-<<<<<<< HEAD
 //    testImplementation project(path: ':android-core-library')
     // instrumentation tests
     androidTestImplementation 'androidx.test:rules:1.1.1'
     androidTestImplementation 'androidx.test.ext:junit:1.1.3'
 //    androidTestImplementation project(path: ':android-core-library')
-=======
-    // instrumentation tests
-    androidTestImplementation 'androidx.test:rules:1.1.1'
-    androidTestImplementation 'androidx.test.ext:junit:1.1.3'
->>>>>>> c38e6832
 }
 
 repositories {
