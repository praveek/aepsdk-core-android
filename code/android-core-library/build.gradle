apply plugin: 'com.android.library'
apply plugin: 'kotlin-android'
apply plugin: 'org.jlleitschuh.gradle.ktlint'
apply plugin: 'org.jetbrains.dokka'

android {
    compileSdkVersion 31

    defaultConfig {
        minSdkVersion 19
        //noinspection OldTargetApi
        targetSdkVersion 31
        //Include the Proguard rules for Core Extension in the aar
        consumerProguardFiles 'lib-proguard-rules.pro'
        testInstrumentationRunner 'androidx.test.runner.AndroidJUnitRunner'
    }

    sourceSets {
        test{
            java{
                srcDirs += "src/legacy/test-common/java"
                srcDirs += "src/legacy/test-module/java"
                srcDirs += "src/test/kotlin"
            }
            resources{
                srcDirs += "src/legacy/test-module/resources"
            }
        }
        main{
            java{
                srcDirs += "src/legacy/main/java"
            }
        }
        androidTest{
            java.srcDirs += "src/legacy/androidTest-common/java"
        }
    }

    testOptions {
        unitTests.returnDefaultValues = true
        unitTests.includeAndroidResources = true
    }

    flavorDimensions "target"

    productFlavors {
        phone {
            dimension "target"
        }
    }

    buildTypes {
        debug {
            testCoverageEnabled false
        }
        release {
            minifyEnabled false
            proguardFiles getDefaultProguardFile('proguard-android.txt'), 'proguard-rules.pro'
        }
    }

    compileOptions {
        sourceCompatibility JavaVersion.VERSION_1_8
        targetCompatibility JavaVersion.VERSION_1_8
    }

    kotlinOptions {
        jvmTarget = JavaVersion.VERSION_1_8
    }
}
apply plugin: 'jacoco'
task jacocoTestReport(type: JacocoReport, dependsOn: ['testPhoneDebugUnitTest','createPhoneDebugCoverageReport']) {

    def debugTree = fileTree(dir: "${project.buildDir}/intermediates/javac/phoneDebug/classes")

    additionalClassDirs.setFrom files([debugTree])
    additionalSourceDirs.setFrom files(android.sourceSets.phone.java.sourceFiles)
    sourceDirectories.setFrom files(android.sourceSets.main.java.sourceFiles)
    executionData.setFrom fileTree(dir: "$buildDir", includes: [
            "jacoco/testPhoneDebugUnitTest.exec",
            "outputs/code_coverage/phoneDebugAndroidTest/connected/*coverage.ec"
    ])
    reports {
        xml.enabled true
        csv.enabled false
        html.enabled true
    }
}

android.libraryVariants.all { variant ->
    tasks.withType(Javadoc) {
        source = [android.sourceSets.main.java.sourceFiles, android.sourceSets.phone.java.sourceFiles]
        ext.androidJar = "${android.sdkDirectory}/platforms/${android.compileSdkVersion}/android.jar"

        doFirst{classpath = files(variant.javaCompile.classpath.files) + files(ext.androidJar)}

        exclude "**/BuildConfig.java"
        exclude "**/R.java"
        options {
            links "https://developer.android.com/reference"
        }
    }
}


apply from: 'checkStyle.gradle'
//apply from: 'release.gradle'

publishing {
    publications {
        release(MavenPublication) {
            groupId = 'com.adobe.marketing.mobile'
            artifactId = rootProject.coreExtensionName
            version = rootProject.coreExtensionVersion
            artifact("$buildDir/outputs/aar/${rootProject.coreExtensionAARName}")

            pom {
                name = rootProject.mavenRepoName
                description = rootProject.mavenRepoDescription
                url = 'https://aep-sdks.gitbook.io'
                licenses {
                    license {
                        name = 'Adobe Proprietary'
                    }
                }
                developers {
                    developer {
                        id = 'adobe'
                        name = 'adobe'
                        email = 'adobe-mobile-testing@adobe.com'
                    }
                }
                scm {
                    connection = 'scm:git:github.com//Adobe-Marketing-Cloud/acp-sdks.git'
                    developerConnection = 'scm:git:ssh://github.com//Adobe-Marketing-Cloud/acp-sdks.git'
                    url = 'https://github.com/Adobe-Marketing-Cloud/acp-sdks'
                }
                withXml {
                    def dependenciesNode = asNode().appendNode('dependencies')

                    def coreDependencyNode = dependenciesNode.appendNode('dependency')
                    coreDependencyNode.appendNode('groupId', 'org.jetbrains.kotlin')
                    coreDependencyNode.appendNode('artifactId', 'kotlin-stdlib-jdk8')
                    coreDependencyNode.appendNode('version', rootProject.kotlin_version)
                }
            }
        }
    }
}
tasks.withType(Javadoc).all { enabled = false }
publish.dependsOn('assemblePhone')

dependencies {
    //noinspection GradleDependency,GradleCompatible
    implementation 'androidx.appcompat:appcompat:1.0.0'
    //noinspection GradleDependency
    implementation "org.jetbrains.kotlin:kotlin-stdlib-jdk8:$kotlin_version"
    // unit tests
    testImplementation "junit:junit:4.13.2"
    testImplementation "org.mockito:mockito-core:4.5.1"
    testImplementation 'org.mockito:mockito-inline:4.5.1'
    //noinspection GradleDependency
    testImplementation 'commons-codec:commons-codec:1.15'
    testImplementation 'org.robolectric:robolectric:3.6.2'
    testImplementation "org.mockito.kotlin:mockito-kotlin:3.2.0"
    //noinspection GradleDependency
    testImplementation 'org.json:json:20160810'
    //noinspection GradleDependency
    testImplementation "org.jetbrains.kotlin:kotlin-test:$kotlin_version"
<<<<<<< HEAD
    testImplementation "org.jetbrains.kotlinx:kotlinx-coroutines-core:$kotlin_version"
//    testImplementation project(path: ':android-core-library')
    // instrumentation tests
=======
>>>>>>> 02a416c5

    // instrumentation tests
    androidTestImplementation 'androidx.test:rules:1.4.0'
    androidTestImplementation 'androidx.test.ext:junit:1.1.3'
    androidTestImplementation "org.jetbrains.kotlinx:kotlinx-coroutines-core:$kotlin_version"
}<|MERGE_RESOLUTION|>--- conflicted
+++ resolved
@@ -167,12 +167,10 @@
     testImplementation 'org.json:json:20160810'
     //noinspection GradleDependency
     testImplementation "org.jetbrains.kotlin:kotlin-test:$kotlin_version"
-<<<<<<< HEAD
     testImplementation "org.jetbrains.kotlinx:kotlinx-coroutines-core:$kotlin_version"
 //    testImplementation project(path: ':android-core-library')
     // instrumentation tests
-=======
->>>>>>> 02a416c5
+
 
     // instrumentation tests
     androidTestImplementation 'androidx.test:rules:1.4.0'
