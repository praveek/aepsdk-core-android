/*
  Copyright 2022 Adobe. All rights reserved.
  This file is licensed to you under the Apache License, Version 2.0 (the "License");
  you may not use this file except in compliance with the License. You may obtain a copy
  of the License at http://www.apache.org/licenses/LICENSE-2.0
  Unless required by applicable law or agreed to in writing, software distributed under
  the License is distributed on an "AS IS" BASIS, WITHOUT WARRANTIES OR REPRESENTATIONS
  OF ANY KIND, either express or implied. See the License for the specific language
  governing permissions and limitations under the License.
 *//*

package com.adobe.marketing.mobile;

import com.adobe.marketing.mobile.signal.SignalExtension;

public class Signal {
    private final static String EXTENSION_VERSION = "1.0.4";
    private static final String CLASS_NAME = "Signal";

    private Signal() {
    }

    /**
     * Returns the version of the Signal extension.
     *
     * @return the version of the Signal extension.
     */
    public static String extensionVersion() {
        return EXTENSION_VERSION;
    }

<<<<<<< HEAD
	public  static void registerExtension() throws InvalidInitException {
//		Core core = MobileCore.getCore();
//
//		if (core == null) {
//			throw  new InvalidInitException();
//		}
//
//		try {
//			//MobileCore may not be loaded or present (because may be Core extension was not
//			//available). In that case, the Signal extension will not initialize itself
//			signalCore = new SignalCore(core.eventHub, new SignalModuleDetails());
//		} catch (Exception e) {
//			throw new InvalidInitException();
//		}
	}
}
*/
=======
    /**
     * Registers the Signal extension with the Mobile Core.
     * This method should be called before calling {@link MobileCore#start(AdobeCallback)}.
     */
    @Deprecated
    public static void registerExtension() {
        MobileCore.registerExtension(SignalExtension.class, extensionError -> {
            Log.error(CLASS_NAME, "%s - There was an error when registering the UserProfile extension: %s", CLASS_NAME,
                    extensionError.getErrorName());
        });
    }
}
>>>>>>> f2104252
<|MERGE_RESOLUTION|>--- conflicted
+++ resolved
@@ -29,25 +29,6 @@
         return EXTENSION_VERSION;
     }
 
-<<<<<<< HEAD
-	public  static void registerExtension() throws InvalidInitException {
-//		Core core = MobileCore.getCore();
-//
-//		if (core == null) {
-//			throw  new InvalidInitException();
-//		}
-//
-//		try {
-//			//MobileCore may not be loaded or present (because may be Core extension was not
-//			//available). In that case, the Signal extension will not initialize itself
-//			signalCore = new SignalCore(core.eventHub, new SignalModuleDetails());
-//		} catch (Exception e) {
-//			throw new InvalidInitException();
-//		}
-	}
-}
-*/
-=======
     /**
      * Registers the Signal extension with the Mobile Core.
      * This method should be called before calling {@link MobileCore#start(AdobeCallback)}.
@@ -60,4 +41,4 @@
         });
     }
 }
->>>>>>> f2104252
+*/